{
  "name": "caesar",
  "displayName": "Caesar Verifier",
  "description": "The quantitative deductive verifier Caesar for VSCode",
  "version": "0.0.1",
  "engines": {
    "vscode": "^1.87.0"
  },
  "categories": [
    "Programming Languages"
  ],
  "icon": "images/icon.png",
  "tags": [
    "verification",
    "snippet"
  ],
  "main": "./out/extension.js",
  "contributes": {
    "commands": [
      {
        "command": "caesar.restartServer",
        "title": "Caesar: Restart Server"
      },
      {
        "command": "caesar.startServer",
        "title": "Caesar: Start Server"
      },
      {
        "command": "caesar.stopServer",
        "title": "Caesar: Stop Server"
      },
      {
        "command": "caesar.verify",
        "title": "Caesar: Verify"
      },
      {
        "command": "caesar.copyCommand",
        "title": "Caesar: Copy Command"
      },
      {
        "command": "caesar.showOutput",
        "title": "Caesar: Show Output Channel"
      }
    ],
    "languages": [
      {
        "id": "heyvl",
        "aliases": [
          "HeyVL",
          "heyvl"
        ],
        "extensions": [
          ".heyvl"
        ],
        "icon": {
          "light": "./images/heyvl.png",
          "dark": "./images/heyvl.png"
        },
        "configuration": "./heyvl/language-configuration.json"
      }
    ],
    "grammars": [
      {
        "language": "heyvl",
        "scopeName": "source.heyvl",
        "path": "./heyvl/heyvl.tmLanguage.json"
      }
    ],
    "snippets": [
      {
        "language": "heyvl",
        "path": "./heyvl/snippets.json"
      }
    ],
    "configuration": {
      "type": "object",
      "title": "Caesar",
      "properties": {
        "caesar.server.timeout": {
          "type": "number",
          "default": 300,
          "description": "Specifies the timeout for the verifier. (Changing this setting will restart the server)"
        },
        "caesar.server.flags": {
          "type": "string",
          "default": "",
          "description": "Specifies the flags to be passed to the Caesar server. (Changing this setting will restart the server)"
        },
        "caesar.server.installationOptions": {
          "type": "string",
          "default": "binary",
          "enum": [
            "binary",
            "source-code"
          ],
          "enumDescriptions": [
            "Use the binary of Caesar",
            "Build Caesar from the source code"
          ],
          "description": "Specifies how caesar will be executed from the extension. (Changing this setting will restart the server)"
        },
        "caesar.server.autoStartServer": {
          "type": "boolean",
          "default": false,
          "description": "Specifies whether to automatically start the server when the extension is activated."
        },
        "caesar.server.binaryPath": {
          "type": "string",
          "default": "",
          "description": "Specifies the path to the Caesar binary"
        },
        "caesar.server.sourcePath": {
          "type": "string",
          "default": "",
<<<<<<< HEAD
          "description": "Specifies the path to Caesar's source code. The extension will start Caesar using `cargo run`."
=======
          "description": "Specifies the path to the Caesar binary or source code. (Changing this setting will restart the server)"
>>>>>>> 7ac05acd
        },
        "caesar.uI.gutterIcons.showGutterIcons": {
          "type": "boolean",
          "default": true,
          "description": "Specifies whether to show icons on the gutter about the verification status."
        },
        "caesar.uI.inlineGhostText.showInlineGhostText": {
          "type": "boolean",
          "default": true,
          "description": "Specifies whether to show inline ghost text about the wp/wlp/ert."
        },
        "caesar.uI.statusBar.showStatusBar": {
          "type": "boolean",
          "default": true,
          "description": "Specifies whether to show the status bar."
        },
        "caesar.automaticVerification": {
          "type": "string",
          "default": "onsave",
          "enum": [
            "never",
            "onsave"
          ],
          "description": "Specifies when Caesar automatically verifies the file."
        }
      }
    },
    "colors": [
      {
        "id": "caesar.inlineGhostBackgroundColor",
        "description": "Specifies the background color of the inline ghost texts ",
        "defaults": {
          "dark": "#00000000",
          "light": "#00000000",
          "highContrast": "#00000000"
        }
      },
      {
        "id": "caesar.inlineGhostForegroundColor",
        "description": "Specifies the foreground color of the inline ghost texts",
        "defaults": {
          "dark": "#99999959",
          "light": "#99999959",
          "highContrast": "#99999999"
        }
      }
    ]
  },
  "scripts": {
    "vscode:prepublish": "npm run compile",
    "compile": "tsc -p ./",
    "watch": "tsc -watch -p ./",
    "pretest": "npm run compile && npm run lint",
    "lint": "eslint .",
    "test": "vscode-test"
  },
  "devDependencies": {
    "@eslint/js": "^9.2.0",
    "@types/mocha": "^10.0.6",
    "@types/node": "18.x",
    "@types/vscode": "^1.87.0",
    "@typescript-eslint/eslint-plugin": "^7.0.2",
    "@typescript-eslint/parser": "^7.0.2",
    "@vscode/test-cli": "^0.0.6",
    "@vscode/test-electron": "^2.3.9",
    "eslint": "^8.56.0",
    "typescript": "^5.3.3",
    "typescript-eslint": "^7.9.0"
  },
  "dependencies": {
    "vscode-languageclient": "^9.0.1"
  }
}<|MERGE_RESOLUTION|>--- conflicted
+++ resolved
@@ -79,12 +79,12 @@
         "caesar.server.timeout": {
           "type": "number",
           "default": 300,
-          "description": "Specifies the timeout for the verifier. (Changing this setting will restart the server)"
+          "description": "Specifies the timeout for the verifier."
         },
-        "caesar.server.flags": {
+        "caesar.server.args": {
           "type": "string",
           "default": "",
-          "description": "Specifies the flags to be passed to the Caesar server. (Changing this setting will restart the server)"
+          "description": "Specifies the arguments to be passed to the Caesar server."
         },
         "caesar.server.installationOptions": {
           "type": "string",
@@ -97,7 +97,7 @@
             "Use the binary of Caesar",
             "Build Caesar from the source code"
           ],
-          "description": "Specifies how caesar will be executed from the extension. (Changing this setting will restart the server)"
+          "description": "Specifies how caesar will be executed from the extension."
         },
         "caesar.server.autoStartServer": {
           "type": "boolean",
@@ -112,11 +112,7 @@
         "caesar.server.sourcePath": {
           "type": "string",
           "default": "",
-<<<<<<< HEAD
           "description": "Specifies the path to Caesar's source code. The extension will start Caesar using `cargo run`."
-=======
-          "description": "Specifies the path to the Caesar binary or source code. (Changing this setting will restart the server)"
->>>>>>> 7ac05acd
         },
         "caesar.uI.gutterIcons.showGutterIcons": {
           "type": "boolean",
