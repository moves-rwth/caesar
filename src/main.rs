// clippy (correctly) tells us that we can sometimes elide lifetimes, but many
// of these cases make the declarations way more clear than with implicit
// lifetimes.
#![allow(clippy::needless_lifetimes)]

use std::{
    collections::HashMap,
    ffi::OsString,
    io,
    ops::DerefMut,
    path::PathBuf,
    process::ExitCode,
    sync::{Arc, Mutex},
    time::{Duration, Instant},
};

use crate::{
    ast::TyKind,
    driver::mk_z3_ctx,
    front::{resolve::Resolve, tycheck::Tycheck},
    smt::{translate_exprs::TranslateExprs, SmtCtx},
    timing::TimingLayer,
    tyctx::TyCtx,
    vc::vcgen::Vcgen,
};
<<<<<<< HEAD
use ast::{visit::VisitorMut, DeclKind, Diagnostic, FileId};
use calculus::{find_looping_procs, CalculusVisitor};
=======
use ast::{Diagnostic, FileId};
>>>>>>> cd981e30
use clap::{crate_description, Args, CommandFactory, Parser, Subcommand, ValueEnum};
use driver::{Item, SourceUnit, VerifyUnit};
use intrinsic::{annotations::init_calculi, distributions::init_distributions, list::init_lists};
use mc::run_storm::{run_storm, storm_result_to_diagnostic};
use proof_rules::{init_encodings, EncodingVisitor};
use regex::Regex;
use resource_limits::{await_with_resource_limits, LimitError, LimitsRef, MemorySize};
use servers::{run_lsp_server, CliServer, LspServer, Server, ServerError};
use slicing::init_slicing;
use thiserror::Error;
use timing::DispatchBuilder;
use tokio::task::JoinError;
use tracing::{error, info, warn};

use vc::explain::VcExplanation;
use z3rro::{prover::ProveResult, util::ReasonUnknown};

pub mod ast;
mod calculus;
mod driver;
pub mod front;
pub mod intrinsic;
pub mod mc;
pub mod opt;
pub mod pretty;
mod procs;
mod proof_rules;
mod resource_limits;
mod scope_map;
mod servers;
mod slicing;
mod smt;
mod timing;
pub mod tyctx;
pub mod vc;
mod version;

#[derive(Debug, Parser)]
#[command(
    name = "caesar",
    about = crate_description!(),
    long_about = "Caesar is a deductive verifier for probabilistic programs. Run the caesar binary with a subcommand to use it. Usually, you'll want to use the `verify` command.",
    version = version::clap_detailed_version_info()
)]
pub struct Cli {
    #[command(subcommand)]
    pub command: Command,
}

impl Cli {
    fn parse_and_normalize() -> Self {
        let cli = Self::parse();
        match cli.command {
            Command::Other(vec) => {
                // if it's an unrecognized command, parse as "verify" command
                Self::parse_from(
                    std::iter::once(std::env::args().next().unwrap().into())
                        .chain(std::iter::once("verify".into()))
                        .chain(vec),
                )
            }
            command => Cli { command },
        }
    }

    fn debug_options(&self) -> Option<&DebugOptions> {
        match &self.command {
            Command::Verify(verify_options) => Some(&verify_options.debug_options),
            Command::Lsp(verify_options) => Some(&verify_options.debug_options),
            Command::Mc(mc_options) => Some(&mc_options.debug_options),
            Command::ShellCompletions(_) => None,
            Command::Other(_vec) => unreachable!(),
        }
    }
}

#[derive(Debug, Subcommand)]
pub enum Command {
    /// Verify HeyVL files with Caesar.
    Verify(VerifyCommand),
    /// Model checking via JANI, can run Storm directly.
    #[clap(visible_alias = "to-jani")]
    Mc(ToJaniCommand),
    /// Run Caesar's LSP server.
    Lsp(VerifyCommand),
    /// Generate shell completions for the Caesar binary.
    ShellCompletions(ShellCompletionsCommand),
    /// This is to support the default `verify` command.
    #[command(external_subcommand)]
    #[command(hide(true))]
    Other(Vec<OsString>),
}

#[derive(Debug, Default, Args)]
pub struct VerifyCommand {
    #[command(flatten)]
    pub input_options: InputOptions,

    #[command(flatten)]
    pub rlimit_options: ResourceLimitOptions,

    #[command(flatten)]
    pub model_checking_options: ModelCheckingOptions,

    #[command(flatten)]
    pub opt_options: OptimizationOptions,

    #[command(flatten)]
    pub lsp_options: LanguageServerOptions,

    #[command(flatten)]
    pub slice_options: SliceOptions,

    #[command(flatten)]
    pub debug_options: DebugOptions,
}

#[derive(Debug, Args)]
pub struct ToJaniCommand {
    #[command(flatten)]
    pub input_options: InputOptions,

    #[command(flatten)]
    pub rlimit_options: ResourceLimitOptions,

    #[command(flatten)]
    pub model_checking_options: ModelCheckingOptions,

    #[command(flatten)]
    pub debug_options: DebugOptions,
}

#[derive(Debug, Default, Args)]
#[command(next_help_heading = "Input Options")]
pub struct InputOptions {
    /// The files to verify.
    #[arg(name = "FILE")]
    pub files: Vec<PathBuf>,

    /// Raw verification of just HeyVL statements without any declarations.
    #[arg(short, long)]
    pub raw: bool,

    /// Treat warnings as errors.
    #[arg(long)]
    pub werr: bool,

    /// Only verify/translate (co)procs that match the given filter.
    /// The filter is a regular expression.
    #[arg(short, long)]
    pub filter: Option<String>,
}

#[derive(Debug, Default, Args)]
#[command(next_help_heading = "Resource Limit Options")]
pub struct ResourceLimitOptions {
    /// Time limit in seconds.
    #[arg(long, default_value = "300")]
    pub timeout: u64,

    /// Memory usage limit in megabytes.
    #[arg(long = "mem", default_value = "8192")]
    pub mem_limit: usize,
}

impl ResourceLimitOptions {
    fn timeout(&self) -> Duration {
        Duration::from_secs(self.timeout)
    }

    fn mem_limit(&self) -> MemorySize {
        MemorySize::megabytes(self.mem_limit)
    }
}

#[derive(Debug, Clone, Copy, PartialEq, Eq, ValueEnum)]
pub enum RunWhichStorm {
    /// Look for the Storm binary in the PATH.
    Path,
    /// Run Storm using Docker, with the `movesrwth/storm:stable` image.
    DockerStable,
    /// Run Storm using Docker, with the `movesrwth/storm:ci` image.
    DockerCI,
}

#[derive(Debug, Default, Clone, Args)]
#[command(next_help_heading = "JANI Output Options")]
pub struct ModelCheckingOptions {
    /// Export declarations to JANI files in the provided directory.
    #[arg(long)]
    pub jani_dir: Option<PathBuf>,

    /// During extraction of the pre for JANI generation, skip the quantitative
    /// pres (instead of failing with an error).
    #[arg(long)]
    pub jani_skip_quant_pre: bool,

    /// Declare procedure inputs as JANI variables, not constants.
    #[arg(long)]
    pub jani_no_constants: bool,

    /// By default, Caesar assigns arbitrary initial values to output variables.
    /// This means that the model does not reflect the possible effects of
    /// initial values of output variables on the program. Usually, this is not
    /// the case anyway and assigning initial values speeds up the model
    /// checking quite a bit. To disable this behavior, use this flag.
    #[arg(long)]
    pub jani_uninit_outputs: bool,

    /// Run Storm, indicating which version to execute.
    #[arg(long)]
    pub run_storm: Option<RunWhichStorm>,

    /// Pass the `--exact` flag to Storm. Otherwise Storm will use floating
    /// point numbers, which may be arbitrarily imprecise (but are usually good
    /// enough).
    #[arg(long)]
    pub storm_exact: bool,

    /// Pass the `--state-limit [number]` option to Storm. This is useful to
    /// approximate infinite-state models.
    #[arg(long)]
    pub storm_state_limit: Option<usize>,

    /// Pass the `--constants [constants]` option to Storm, containing values
    /// for constants in the model.
    #[arg(long)]
    pub storm_constants: Option<String>,

    /// Timeout in seconds for running Storm.
    ///
    /// Caesar uses the minimum of this value and the remaining time from the
    /// `--timeout` option.
    #[arg(long)]
    pub storm_timeout: Option<u64>,
}

impl ModelCheckingOptions {
    pub fn storm_timeout(&self) -> Option<Duration> {
        self.storm_timeout.map(Duration::from_secs)
    }
}

#[derive(Debug, Default, Args)]
#[command(next_help_heading = "Optimization Options")]
pub struct OptimizationOptions {
    /// Disable quantifier elimination. You'll never want to do this, except to see why quantifier elimination is important.
    #[arg(long)]
    pub no_qelim: bool,

    /// Do e-graph optimization of the generated verification conditions.
    /// The result is not used at the moment.
    #[arg(long)]
    pub egraph: bool,

    /// Don't do SMT-powered reachability checks during unfolding of
    /// verification conditions to eliminate unreachable branches. Instead,
    /// unfold all branches.
    #[arg(long)]
    pub strict: bool,

    /// Run the "relational view" optimization. Defaults to off.
    #[arg(long)]
    pub opt_rel: bool,

    /// Don't run the "boolify" optimization pass.
    #[arg(long)]
    pub no_boolify: bool,

    /// Don't apply Z3's simplification pass. This may help with interpreting
    /// the current solver state.
    #[arg(long)]
    pub no_simplify: bool,
}

#[derive(Debug, Default, Args)]
#[command(next_help_heading = "Language Server Options")]
pub struct LanguageServerOptions {
    /// Produce explanations of verification conditions.
    #[arg(long)]
    pub explain_vc: bool,

    /// Produce explanations of verification conditions for the core HeyVL
    /// that's produced after proof rules have been desugared.
    #[arg(long)]
    pub explain_core_vc: bool,

    /// Run the language server.
    #[arg(long)]
    pub language_server: bool,
}

#[derive(Debug, Default, Args)]
#[command(next_help_heading = "Debug Options")]
pub struct DebugOptions {
    /// Emit tracing events as json instead of (ANSI) text.
    #[arg(long)]
    pub json: bool,

    /// Emit timing information from tracing events. The tracing events need to
    /// be enabled for this to work.
    #[arg(long)]
    pub timing: bool,

    /// Print version information to standard error.
    #[arg(short, long)]
    pub debug: bool,

    /// Print the parsed HeyVL code to the command-line.
    #[arg(long)]
    pub print_parsed: bool,

    /// Print the raw HeyVL program to the command-line after desugaring.
    #[arg(long)]
    pub print_core: bool,

    /// Print the HeyVL program with generated procs after annotation desugaring
    #[arg(long)]
    pub print_core_procs: bool,

    /// Print the theorem that is sent to the SMT solver to prove. That is, the
    /// result of preparing `vc(S)[⊤] = ⊤`. Note that axioms are not included.
    #[arg(long)]
    pub print_theorem: bool,

    /// Print the SMT solver state for each verify unit in the SMT-LIB format to
    /// standard output.
    #[arg(long)]
    pub print_smt: bool,

    /// Print the SMT solver state for each verify unit in the SMT-LIB format to
    /// a file in the given directory.
    #[arg(long)]
    pub smt_dir: Option<PathBuf>,

    /// Do not pretty-print the output of the `--smt-dir` and `--smt-out` options.
    #[arg(long)]
    pub no_pretty_smtlib: bool,

    /// Do not run the final SMT check to verify the program. This is useful to
    /// obtain just the SMT-LIB output.
    #[arg(long)]
    pub no_verify: bool,

    /// Enable Z3 tracing for the final SAT check.
    #[arg(long)]
    pub z3_trace: bool,

    /// Print Z3's statistics after the final SAT check.
    #[arg(long)]
    pub print_z3_stats: bool,

    /// Run a bunch of probes on the SMT solver.
    #[arg(long)]
    pub probe: bool,
}

#[derive(Debug, Default, Args)]
#[command(next_help_heading = "Slicing Options")]
pub struct SliceOptions {
    /// Do not try to slice when an error occurs.
    #[arg(long)]
    pub no_slice_error: bool,

    /// Do not try to minimize the error slice and just return the first
    /// counterexample.
    #[arg(long)]
    pub slice_error_first: bool,

    /// If the SMT solver provides a model for an "unknown" result, use that to
    /// obtain an error slice. The slice is not guaranteed to be an actual error
    /// slice, because the model might not be a real counterexample. However, it
    /// is often a helpful indicator of where the SMT solver got stuck.
    #[arg(long)]
    pub slice_error_inconsistent: bool,

    /// Enable slicing tick/reward statements during slicing for errors.
    #[arg(long)]
    pub slice_ticks: bool,

    /// Enable slicing sampling statements (must also be selected via
    /// annotations).
    #[arg(long)]
    pub slice_sampling: bool,

    /// Slice if the program verifies to return a smaller, verifying program.
    /// This is not enabled by default.
    #[arg(long)]
    pub slice_verify: bool,

    /// If slicing for correctness is enabled, slice via these methods.
    #[arg(long, default_value = "core")]
    pub slice_verify_via: SliceVerifyMethod,
}

#[derive(Debug, Clone, Copy, PartialEq, Eq, Default, ValueEnum)]
pub enum SliceVerifyMethod {
    /// Slice for correctness using unsat cores. This approach does not minimize
    /// the result. However, it is applicable all the time and has a very small
    /// overhead. All other methods are much slower or not always applicable.
    #[default]
    #[value(name = "core")]
    UnsatCore,
    /// Slice by doing a search for minimal unsatisfiable subsets. The result
    /// might not be globally optimal - the method returns the first slice from
    /// which nothing can be removed without making the program not verify anymore.
    #[value(name = "mus")]
    MinimalUnsatSubset,
    /// Slice by doing a search for the smallest unsatisfiable subset. This will
    /// enumerate all minimal unsat subsets and return the globally smallest one.
    #[value(name = "sus")]
    SmallestUnsatSubset,
    /// Slice for correctness by encoding a direct exists-forall query into the
    /// SMT solver and then run the minimization algorithm. This approach does
    /// not support using uninterpreted functions. This approach is usually not
    /// good.
    #[value(name = "exists-forall")]
    ExistsForall,
}

#[derive(Debug, Default, Args)]
pub struct ShellCompletionsCommand {
    /// The shell for which to generate completions.
    #[arg(required(true), value_enum)]
    shell: Option<clap_complete::Shell>,
}

#[tokio::main]
async fn main() -> ExitCode {
    let options = Cli::parse_and_normalize();

    if let Some(debug_options) = options.debug_options() {
        if debug_options.debug {
            let mut stderr = io::stderr().lock();
            version::write_detailed_command_info(&mut stderr).unwrap();
        }
        // install global collector configured based on RUST_LOG env var.
        setup_tracing(debug_options);
    }

    match options.command {
        Command::Verify(options) => run_cli(options).await,
        Command::Mc(options) => run_model_checking_main(options),
        Command::Lsp(options) => run_server(options).await,
        Command::ShellCompletions(options) => run_generate_completions(options),
        Command::Other(_) => unreachable!(),
    }
}

async fn run_cli(options: VerifyCommand) -> ExitCode {
    let (user_files, server) = match mk_cli_server(&options.input_options) {
        Ok(value) => value,
        Err(value) => return value,
    };
    let options = Arc::new(options);
    let verify_result = verify_files(&options, &server, user_files).await;

    if options.debug_options.timing {
        print_timings();
    }

    finalize_verify_result(server, &options.rlimit_options, verify_result)
}

type SharedServer = Arc<Mutex<dyn Server>>;

fn finalize_verify_result(
    server: SharedServer,
    rlimit_options: &ResourceLimitOptions,
    verify_result: Result<bool, VerifyError>,
) -> ExitCode {
    let (timeout, mem_limit) = (rlimit_options.timeout(), rlimit_options.mem_limit());
    match verify_result {
        #[allow(clippy::bool_to_int_with_if)]
        Ok(all_verified) => {
            let server_exit_code = server.lock().unwrap().exit_code();
            if server_exit_code != ExitCode::SUCCESS {
                return server_exit_code;
            }
            ExitCode::from(if all_verified { 0 } else { 1 })
        }
        Err(VerifyError::Diagnostic(diagnostic)) => {
            server.lock().unwrap().add_diagnostic(diagnostic).unwrap();
            ExitCode::from(1)
        }
        Err(VerifyError::IoError(err)) => {
            eprintln!("IO Error: {}", err);
            ExitCode::from(1)
        }
        Err(VerifyError::LimitError(LimitError::Timeout)) => {
            tracing::error!("Timed out after {} seconds, exiting.", timeout.as_secs());
            std::process::exit(2); // exit ASAP
        }
        Err(VerifyError::LimitError(LimitError::Oom)) => {
            tracing::error!(
                "Exhausted {} megabytes of memory, exiting.",
                mem_limit.as_megabytes()
            );
            std::process::exit(3); // exit ASAP
        }
        Err(VerifyError::UserError(err)) => {
            eprintln!("Error: {}", err);
            ExitCode::from(1)
        }
        Err(VerifyError::ServerError(err)) => panic!("{}", err),
        Err(VerifyError::Panic(join_error)) => panic!("{}", join_error),
        Err(VerifyError::Interrupted) => {
            tracing::error!("Interrupted");
            ExitCode::from(130) // 130 seems to be a standard exit code for CTRL+C
        }
    }
}

fn mk_cli_server(input_options: &InputOptions) -> Result<(Vec<FileId>, SharedServer), ExitCode> {
    if input_options.files.is_empty() {
        eprintln!("Error: list of files must not be empty.\n");
        return Err(ExitCode::from(1));
    }
    let mut client = CliServer::new(input_options);
    let user_files: Vec<FileId> = input_options
        .files
        .iter()
        .map(|path| client.load_file(path))
        .collect();
    let server: SharedServer = Arc::new(Mutex::new(client));
    Ok((user_files, server))
}

async fn run_server(mut options: VerifyCommand) -> ExitCode {
    let (mut server, _io_threads) = LspServer::connect_stdio(&options);
    server.initialize().unwrap();
    let server = Arc::new(Mutex::new(server));
    options.lsp_options.language_server = true;
    let options = Arc::new(options);

    let res = run_lsp_server(server.clone(), |user_files| {
        let server: SharedServer = server.clone();
        let options = options.clone();
        Box::pin(async move {
            let res = verify_files(&options, &server, user_files.to_vec()).await;
            match res {
                Ok(_) => Ok(()),
                Err(VerifyError::Diagnostic(diag)) => {
                    server.lock().unwrap().add_diagnostic(diag).unwrap();
                    Ok(())
                }
                Err(err) => Err(err),
            }
        })
    })
    .await;

    match res {
        Ok(()) => ExitCode::SUCCESS,
        Err(VerifyError::Diagnostic(diag)) => {
            server.lock().unwrap().add_diagnostic(diag).unwrap();
            ExitCode::FAILURE
        }
        Err(err) => panic!("{}", err), // TODO
    }
}

/// Errors that can occur in the verifier.
///
/// Note that some unit not verifying (solver yielding unknown or a
/// counter-example) is not actually considered a [`VerifyError`].
#[derive(Debug, Error)]
pub enum VerifyError {
    /// A diagnostic to be emitted.
    #[error("{0}")]
    Diagnostic(#[from] Diagnostic),
    /// An I/O error.
    #[error("io error")]
    IoError(#[from] io::Error),
    /// An error due to resource limits.
    #[error("{0}")]
    LimitError(#[from] LimitError),
    /// An error by the user, to be printed via the error message.
    #[error("{0}")]
    UserError(Box<dyn std::error::Error + Send + Sync>),
    /// An internal server error, e.g. because of logic or IO errors.
    #[error("{0}")]
    ServerError(ServerError),
    /// A panic occurred somewhere.
    #[error("panic: {0}")]
    Panic(#[from] JoinError),
    /// The verifier was interrupted.
    #[error("interrupted")]
    Interrupted,
}

/// Verify a list of `user_files`. The `options.files` value is ignored here.
pub async fn verify_files(
    options: &Arc<VerifyCommand>,
    server: &SharedServer,
    user_files: Vec<FileId>,
) -> Result<bool, VerifyError> {
    let handle = |limits_ref: LimitsRef| {
        let options = options.clone();
        let server = server.clone();
        tokio::task::spawn_blocking(move || {
            // execute the verifier with a larger stack size of 50MB. the
            // default stack size might be quite small and we need to do quite a
            // lot of recursion.
            let stack_size = 50 * 1024 * 1024;
            stacker::maybe_grow(stack_size, stack_size, move || {
                let mut server = server.lock().unwrap();
                verify_files_main(&options, limits_ref, server.deref_mut(), &user_files)
            })
        })
    };
    // Unpacking lots of Results with `.await??` :-)
    await_with_resource_limits(
        Some(options.rlimit_options.timeout()),
        Some(options.rlimit_options.mem_limit()),
        handle,
    )
    .await??
}

fn parse_and_tycheck(
    input_options: &InputOptions,
    debug_options: &DebugOptions,
    server: &mut dyn Server,
    user_files: &[FileId],
) -> Result<(Vec<Item<SourceUnit>>, TyCtx), VerifyError> {
    let mut source_units: Vec<Item<SourceUnit>> = Vec::new();
    for file_id in user_files {
        let file = server.get_file(*file_id).unwrap();
        let new_units = SourceUnit::parse(&file, input_options.raw)
            .map_err(|parse_err| parse_err.diagnostic())?;

        // Print the result of parsing if requested
        if debug_options.print_parsed {
            println!("{}: Parsed file:\n", file.path);
            for unit in &new_units {
                println!("{}", unit);
            }
        }

        source_units.extend(new_units);
    }
    let mut tcx = TyCtx::new(TyKind::EUReal);
    let mut files = server.get_files_internal().lock().unwrap();
    init_calculi(&mut files, &mut tcx);
    init_encodings(&mut files, &mut tcx);
    init_distributions(&mut files, &mut tcx);
    init_lists(&mut files, &mut tcx);
    init_slicing(&mut tcx);
    drop(files);
    let mut resolve = Resolve::new(&mut tcx);
    for source_unit in &mut source_units {
        source_unit.enter().forward_declare(&mut resolve)?;
    }
    for source_unit in &mut source_units {
        source_unit.enter().resolve(&mut resolve)?;
    }
    let mut tycheck = Tycheck::new(&mut tcx);
    for source_unit in &mut source_units {
        let mut source_unit = source_unit.enter();
        source_unit.tycheck(&mut tycheck)?;

        let monotonicity_res = source_unit.check_monotonicity();
        if let Err(err) = monotonicity_res {
            server.add_or_throw_diagnostic(err)?;
        }
    }

    // filter source units if requested
    if let Some(filter) = &input_options.filter {
        let filter = Regex::new(filter).map_err(|err| {
            VerifyError::UserError(format!("Invalid filter regex: {}", err).into())
        })?;
        source_units.retain(|source_unit| filter.is_match(&source_unit.name().to_string()));
    };

    Ok((source_units, tcx))
}

/// Apply encodings from annotations. This might generate new source units for side conditions.
/// Returns existing and generated source units together.
pub fn apply_encodings(
    tcx: &mut TyCtx,
    mut source_units: Vec<Item<SourceUnit>>,
) -> Result<Vec<Item<SourceUnit>>, VerifyError> {
    let mut source_units_buf = vec![];

    let mut encoding_visitor = EncodingVisitor::new(tcx, &mut source_units_buf);

    for source_unit in &mut source_units {
        match source_unit.enter().deref_mut() {
            SourceUnit::Decl(decl) => encoding_visitor.visit_decl(decl),
            SourceUnit::Raw(block) => encoding_visitor.visit_block(block),
        }
        .map_err(|ann_err| ann_err.diagnostic())?;
    }
    source_units.extend(source_units_buf);
    Ok(source_units)
}

pub fn check_calculus_rules(
    source_units: &mut Vec<Item<SourceUnit>>,
    tcx: &mut TyCtx,
) -> Result<(), VerifyError> {
    // Find potentially 'looping' (co)procs i.e. (co)procs that contain a proc call which might result in a recursive loop.
    let looping_procs = find_looping_procs(tcx, source_units);

    let mut visitor = CalculusVisitor::new(tcx, looping_procs);
    for source_unit in source_units {
        match source_unit.enter().deref_mut() {
            SourceUnit::Decl(decl) => visitor.visit_decl(decl),
            SourceUnit::Raw(block) => visitor.visit_block(block),
        }
        .map_err(|ann_err| ann_err.diagnostic())?;
    }
    Ok(())
}

/// Synchronously verify the given source code. This is used for tests. The
/// `--werr` option is enabled by default.
#[cfg(test)]
pub(crate) fn verify_test(source: &str) -> (Result<bool, VerifyError>, servers::TestServer) {
    use ast::SourceFilePath;

    let mut options = VerifyCommand::default();
    options.input_options.werr = true;

    let mut server = servers::TestServer::new(&options);
    let file_id = server
        .get_files_internal()
        .lock()
        .unwrap()
        .add(SourceFilePath::Builtin, source.to_owned())
        .id;

    let options = Arc::new(options);
    let limits_ref = LimitsRef::new(None, None);
    let res = verify_files_main(&options, limits_ref, &mut server, &[file_id]);
    (res, server)
}

#[cfg(test)]
pub(crate) fn single_desugar_test(source: &str) -> Result<String, VerifyError> {
    use ast::SourceFilePath;

    let mut options = VerifyCommand::default();
    options.input_options.werr = true;

    let mut server = servers::TestServer::new(&options);
    let file_id = server
        .get_files_internal()
        .lock()
        .unwrap()
        .add(SourceFilePath::Builtin, source.to_owned())
        .id;

    let (source_units, mut tcx) = parse_and_tycheck(
        &options.input_options,
        &options.debug_options,
        &mut server,
        &[file_id],
    )?;

    assert_eq!(source_units.len(), 1);

    let new_source_units: Vec<Item<SourceUnit>> = apply_encodings(&mut tcx, source_units)?;

    Ok(new_source_units
        .into_iter()
        .map(|unit: Item<SourceUnit>| unit.to_string())
        .collect::<Vec<String>>()
        .join("\n"))
}

/// Synchronously verify the given files.
fn verify_files_main(
    options: &VerifyCommand,
    limits_ref: LimitsRef,
    server: &mut dyn Server,
    user_files: &[FileId],
) -> Result<bool, VerifyError> {
    let (mut source_units, mut tcx) = parse_and_tycheck(
        &options.input_options,
        &options.debug_options,
        server,
        user_files,
    )?;

    // Register all relevant source units with the server
    for source_unit in &mut source_units {
        server.register_source_unit(source_unit.name())?;
    }

    // explain high-level HeyVL if requested
    if options.lsp_options.explain_vc {
        for source_unit in &mut source_units {
            let source_unit = source_unit.enter();
            source_unit.explain_vc(&tcx, server, &limits_ref)?;
        }
    }

    // write to JANI if requested
    run_model_checking(
        &options.model_checking_options,
        &mut source_units,
        server,
        &limits_ref,
        &tcx,
        false,
    )?;

    // Visit every source unit and check possible cases of unsoundness
    // based on the provided calculus annotations
    check_calculus_rules(&mut source_units, &mut tcx)?;

    // Desugar encodings from source units. This might generate new source
    // units (for side conditions).
<<<<<<< HEAD
    let mut source_units = apply_encodings(&mut tcx, source_units)?;
=======
    let mut new_source_units = vec![];
    for source_unit in &mut source_units {
        source_unit
            .enter()
            .apply_encodings(&mut tcx, &mut new_source_units)?;
    }
    for source_unit in &new_source_units {
        server.register_source_unit(source_unit.name())?;
    }
    source_units.extend(new_source_units);
>>>>>>> cd981e30

    if options.debug_options.print_core_procs {
        println!("HeyVL query with generated procs:");
        for source_unit in &mut source_units {
            println!("{}", source_unit);
        }
    }

    // If `--no-verify` is set and we don't need to print SMT-LIB or explain the
    // core VC, we can return early.
    if options.debug_options.no_verify
        && !options.lsp_options.explain_core_vc
        && !options.debug_options.probe
        && !options.debug_options.print_smt
        && !options.debug_options.print_core
        && !options.debug_options.print_core_procs
        && options.debug_options.smt_dir.is_none()
    {
        return Ok(true);
    }

    let mut verify_units: Vec<Item<VerifyUnit>> = source_units
        .into_iter()
        .flat_map(|item| item.flat_map(SourceUnit::into_verify_unit))
        .collect();

    if options.debug_options.z3_trace && verify_units.len() > 1 {
        warn!("Z3 tracing is enabled with multiple verification units. Intermediate tracing results will be overwritten.");
    }

    let mut num_proven: usize = 0;
    let mut num_failures: usize = 0;

    for verify_unit in &mut verify_units {
        let (name, mut verify_unit) = verify_unit.enter_with_name();

        limits_ref.check_limits()?;

        // Set the current unit as ongoing
        server.set_ongoing_unit(name)?;

        // 4. Desugaring: transforming spec calls to procs
        verify_unit.desugar_spec_calls(&mut tcx, name.to_string())?;

        // 5. Prepare slicing
        let slice_vars = verify_unit.prepare_slicing(&options.slice_options, &mut tcx, server)?;

        // print HeyVL core after desugaring if requested
        if options.debug_options.print_core {
            println!("{}: HeyVL core query:\n{}\n", name, *verify_unit);
        }

        // 6. Generating verification conditions.
        let explanations = options
            .lsp_options
            .explain_core_vc
            .then(|| VcExplanation::new(verify_unit.direction));
        let mut vcgen = Vcgen::new(&tcx, &limits_ref, explanations);
        let mut vc_expr = verify_unit.vcgen(&mut vcgen)?;
        if let Some(explanation) = vcgen.explanation {
            server.add_vc_explanation(explanation)?;
        }

        // 7. Unfolding
        vc_expr.unfold(options, &limits_ref, &tcx)?;

        // 8. Quantifier elimination
        if !options.opt_options.no_qelim {
            vc_expr.qelim(&mut tcx, &limits_ref)?;
        }

        // In-between, gather some stats about the vc expression
        vc_expr.trace_expr_stats();

        // 9. Create the "vc[S] is valid" expression
        let mut vc_is_valid = vc_expr.into_bool_vc();

        if options.opt_options.egraph {
            vc_is_valid.egraph_simplify();
        }

        // 10. Optimizations
        if !options.opt_options.no_boolify || options.opt_options.opt_rel {
            vc_is_valid.remove_parens();
        }
        if !options.opt_options.no_boolify {
            vc_is_valid.opt_boolify();
        }
        if options.opt_options.opt_rel {
            vc_is_valid.opt_relational();
        }

        // print theorem to prove if requested
        if options.debug_options.print_theorem {
            vc_is_valid.print_theorem(name);
        }

        // 11. Translate to Z3
        let ctx = mk_z3_ctx(options);
        let smt_ctx = SmtCtx::new(&ctx, &tcx);
        let mut translate = TranslateExprs::new(&smt_ctx);
        let mut vc_is_valid = vc_is_valid.into_smt_vc(&mut translate);

        // 12. Simplify
        if !options.opt_options.no_simplify {
            vc_is_valid.simplify();
        }

        // 13. Create Z3 solver with axioms, solve
        let mut result = vc_is_valid.run_solver(
            options,
            &limits_ref,
            name,
            &ctx,
            &mut translate,
            &slice_vars,
        )?;

        if options.debug_options.z3_trace {
            info!("Z3 tracing output will be written to `z3.log`.");
        }

        // Handle reasons to stop the verifier.
        match result.prove_result {
            ProveResult::Unknown(ReasonUnknown::Interrupted) => {
                return Err(VerifyError::Interrupted)
            }

            ProveResult::Unknown(ReasonUnknown::Timeout) => return Err(LimitError::Timeout.into()),
            _ => {}
        }

        // Increment counters
        match result.prove_result {
            ProveResult::Proof => num_proven += 1,
            ProveResult::Counterexample | ProveResult::Unknown(_) => num_failures += 1,
        }

        limits_ref.check_limits()?;

        server
            .handle_vc_check_result(name, &mut result, &mut translate)
            .map_err(VerifyError::ServerError)?;
    }

    if !options.lsp_options.language_server {
        println!();
        let ending = if num_failures == 0 {
            " veni, vidi, vici!"
        } else {
            ""
        };
        println!(
            "{} verified, {} failed.{}",
            num_proven, num_failures, ending
        );
    }

    Ok(num_failures == 0)
}

fn run_model_checking_main(options: ToJaniCommand) -> ExitCode {
    let (user_files, server) = match mk_cli_server(&options.input_options) {
        Ok(value) => value,
        Err(value) => return value,
    };
    let res = model_checking_main(&options, user_files, &server).map(|_| true);
    finalize_verify_result(server, &options.rlimit_options, res)
}

fn model_checking_main(
    options: &ToJaniCommand,
    user_files: Vec<FileId>,
    server: &Mutex<dyn Server>,
) -> Result<(), VerifyError> {
    let mut server_lock = server.lock().unwrap();
    let (mut source_units, tcx) = parse_and_tycheck(
        &options.input_options,
        &options.debug_options,
        &mut *server_lock,
        &user_files,
    )?;
    let timeout = Instant::now() + options.rlimit_options.timeout();
    let mem_limit = options.rlimit_options.mem_limit();
    let limits_ref = LimitsRef::new(Some(timeout), Some(mem_limit));
    run_model_checking(
        &options.model_checking_options,
        &mut source_units,
        server_lock.deref_mut(),
        &limits_ref,
        &tcx,
        true,
    )
}

fn run_model_checking(
    options: &ModelCheckingOptions,
    source_units: &mut Vec<Item<SourceUnit>>,
    server: &mut dyn Server,
    limits_ref: &LimitsRef,
    tcx: &TyCtx,
    is_jani_command: bool,
) -> Result<(), VerifyError> {
    let mut options = options.clone();

    let mut temp_dir = None;
    if options.jani_dir.is_none() {
        if is_jani_command && options.run_storm.is_none() {
            return Err(VerifyError::UserError(
                "Either --jani-dir or --run-storm must be provided.".into(),
            ));
        }
        if options.run_storm.is_some() {
            temp_dir = Some(tempfile::tempdir().map_err(|err| {
                VerifyError::UserError(
                    format!("Could not create temporary directory: {}", err).into(),
                )
            })?);
            options.jani_dir = temp_dir.as_ref().map(|dir| dir.path().to_owned());
        }
    }

    for source_unit in source_units {
        let source_unit = source_unit.enter();
        let jani_res = source_unit.write_to_jani_if_requested(&options, tcx);
        match jani_res {
            Err(VerifyError::Diagnostic(diagnostic)) => server.add_diagnostic(diagnostic)?,
            Err(err) => Err(err)?,
            Ok(Some(path)) => {
                tracing::debug!(file=?path.display(), "wrote JANI file");
                if options.run_storm.is_some() {
                    let res = run_storm(&options, &path, vec!["reward".to_owned()], limits_ref);
                    server.add_diagnostic(storm_result_to_diagnostic(
                        &res,
                        source_unit.diagnostic_span(),
                    ))?;
                }
            }
            Ok(None) => (),
        }
    }

    // only drop (and thus remove) the temp dir after we're done using it.
    drop(temp_dir);

    Ok(())
}

fn setup_tracing(options: &DebugOptions) {
    timing::init_tracing(
        DispatchBuilder::default()
            .json(options.json)
            .timing(options.timing),
    )
}

fn print_timings() {
    let timings = TimingLayer::read_active().unwrap();
    let timings: HashMap<&'static str, String> = timings
        .iter()
        .map(|(key, value)| (*key, format!("{}", value.as_nanos())))
        .collect();
    eprintln!("Timings: {:?}", timings);
}

fn run_generate_completions(options: ShellCompletionsCommand) -> ExitCode {
    let binary_name = std::env::args().next().unwrap();
    clap_complete::aot::generate(
        options.shell.unwrap(),
        &mut Cli::command(),
        binary_name,
        &mut std::io::stdout(),
    );
    ExitCode::SUCCESS
}<|MERGE_RESOLUTION|>--- conflicted
+++ resolved
@@ -23,12 +23,8 @@
     tyctx::TyCtx,
     vc::vcgen::Vcgen,
 };
-<<<<<<< HEAD
-use ast::{visit::VisitorMut, DeclKind, Diagnostic, FileId};
+use ast::{visit::VisitorMut, Diagnostic, FileId};
 use calculus::{find_looping_procs, CalculusVisitor};
-=======
-use ast::{Diagnostic, FileId};
->>>>>>> cd981e30
 use clap::{crate_description, Args, CommandFactory, Parser, Subcommand, ValueEnum};
 use driver::{Item, SourceUnit, VerifyUnit};
 use intrinsic::{annotations::init_calculi, distributions::init_distributions, list::init_lists};
@@ -713,10 +709,11 @@
 pub fn apply_encodings(
     tcx: &mut TyCtx,
     mut source_units: Vec<Item<SourceUnit>>,
+    server: &mut dyn Server,
 ) -> Result<Vec<Item<SourceUnit>>, VerifyError> {
-    let mut source_units_buf = vec![];
-
-    let mut encoding_visitor = EncodingVisitor::new(tcx, &mut source_units_buf);
+    let mut new_source_units = vec![];
+
+    let mut encoding_visitor = EncodingVisitor::new(tcx, &mut new_source_units);
 
     for source_unit in &mut source_units {
         match source_unit.enter().deref_mut() {
@@ -725,7 +722,12 @@
         }
         .map_err(|ann_err| ann_err.diagnostic())?;
     }
-    source_units.extend(source_units_buf);
+
+    for source_unit in &new_source_units {
+        server.register_source_unit(source_unit.name())?;
+    }
+
+    source_units.extend(new_source_units);
     Ok(source_units)
 }
 
@@ -794,7 +796,8 @@
 
     assert_eq!(source_units.len(), 1);
 
-    let new_source_units: Vec<Item<SourceUnit>> = apply_encodings(&mut tcx, source_units)?;
+    let new_source_units: Vec<Item<SourceUnit>> =
+        apply_encodings(&mut tcx, source_units, &mut server)?;
 
     Ok(new_source_units
         .into_iter()
@@ -846,20 +849,7 @@
 
     // Desugar encodings from source units. This might generate new source
     // units (for side conditions).
-<<<<<<< HEAD
-    let mut source_units = apply_encodings(&mut tcx, source_units)?;
-=======
-    let mut new_source_units = vec![];
-    for source_unit in &mut source_units {
-        source_unit
-            .enter()
-            .apply_encodings(&mut tcx, &mut new_source_units)?;
-    }
-    for source_unit in &new_source_units {
-        server.register_source_unit(source_unit.name())?;
-    }
-    source_units.extend(new_source_units);
->>>>>>> cd981e30
+    let mut source_units = apply_encodings(&mut tcx, source_units, server)?;
 
     if options.debug_options.print_core_procs {
         println!("HeyVL query with generated procs:");
