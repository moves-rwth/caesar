--- conflicted
+++ resolved
@@ -390,11 +390,10 @@
     #[arg(long)]
     pub z3_trace: bool,
 
-<<<<<<< HEAD
     /// An explicit seed used by Z3 for the final SAT check.
     #[arg(long)]
     pub z3_seed: Option<u32>,
-=======
+
     /// Print Z3's statistics after the final SAT check.
     #[arg(long)]
     pub print_z3_stats: bool,
@@ -402,7 +401,6 @@
     /// Run a bunch of probes on the SMT solver.
     #[arg(long)]
     pub probe: bool,
->>>>>>> d3922b59
 }
 
 #[derive(Debug, Default, Args)]
@@ -1114,7 +1112,6 @@
     eprintln!("Timings: {:?}", timings);
 }
 
-<<<<<<< HEAD
 fn set_global_z3_options(options: &Options, limits_ref: &LimitsRef) {
     // the parameters are set as globals since params set via (Solver::set_params) sometimes get ignored.
 
@@ -1132,7 +1129,8 @@
     if let Some(timeout) = limits_ref.time_left() {
         z3::set_global_param("timeout", &timeout.as_millis().to_string())
     }
-=======
+}
+
 fn run_generate_completions(options: ShellCompletionsCommand) -> ExitCode {
     let binary_name = std::env::args().next().unwrap();
     clap_complete::aot::generate(
@@ -1142,5 +1140,4 @@
         &mut std::io::stdout(),
     );
     ExitCode::SUCCESS
->>>>>>> d3922b59
 }