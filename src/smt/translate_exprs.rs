//! Translation of Caesar expressions to Z3 expressions.

use itertools::Itertools;
use ref_cast::RefCast;
use std::{collections::HashMap, convert::TryFrom, vec};
use z3::{
    ast::{Ast, Bool, Dynamic, Int, Real},
    Pattern,
};

use crate::{
    ast::{
        BinOpKind, DeclKind, Expr, ExprKind, Ident, LitKind, QuantOpKind, QuantVar, Shared,
        Trigger, TyKind, UnOpKind,
    },
    scope_map::ScopeMap,
    smt::funcs::fuel::literals::LiteralExprSet,
};

use super::{
    symbolic::{ScopeSymbolic, Symbolic, SymbolicPair},
    SmtCtx,
};
use crate::ast::{ExprData, RefEqShared};
use z3rro::{
    eureal::EUReal,
    orders::{
        smt_bool_embed, smt_max, smt_min, SmtCompleteLattice, SmtGodel, SmtLattice, SmtOrdering,
        SmtPartialOrd,
    },
    scope::{SmtScope, Weight},
    List, LitWrap, SmtBranch, SmtEq, UInt, UReal,
};

/// Translates Caesar expressions to Z3 formulas.
/// Fresh variables are created for local variables that occur in the expression.
///
/// Translations of expressions are cached.
pub struct TranslateExprs<'smt, 'ctx> {
    pub ctx: &'smt SmtCtx<'ctx>,
    limits_stack: Vec<SmtScope<'ctx>>,
    locals: ScopeMap<Ident, ScopeSymbolic<'ctx>>,
    cache: TranslateCache<'ctx>,
    literal_exprs: LiteralExprSet,
}

impl<'smt, 'ctx> TranslateExprs<'smt, 'ctx> {
    pub fn new(ctx: &'smt SmtCtx<'ctx>) -> Self {
        TranslateExprs {
            ctx,
            limits_stack: vec![SmtScope::new()],
            locals: ScopeMap::new(),
            cache: TranslateCache::new(),
            literal_exprs: LiteralExprSet::default(),
        }
    }

    pub fn push(&mut self) -> &SmtScope<'ctx> {
        self.limits_stack.push(SmtScope::new());
        self.locals.push();
        self.cache.push();
        &self.limits_stack[self.limits_stack.len() - 2]
    }

    pub fn pop(&mut self) {
        assert!(self.limits_stack.len() > 1);
        self.limits_stack.pop();
        self.locals.unchecked_pop();
        self.cache.pop();
    }

    pub fn local_scope(&self) -> SmtScope<'ctx> {
        let mut scope = self.limits_stack.last().unwrap().clone();
        scope.extend(self.locals.local_iter().map(|(_ident, local)| &local.scope));
        scope
    }

    /// Defines what expressions should be considered literal from now. Literal
    /// expressions are marked during translation by wrapping them in
    /// `Lit`-functions. An expression is literal if it always has the same
    /// value under all interpretations. Quantifier instantiation using Lit
    /// values does not consume fuel.
    ///
    /// See [crate::smt::funcs::fuel]
    pub fn set_literal_exprs(&mut self, literal_exprs: LiteralExprSet) {
        self.literal_exprs = literal_exprs;
        self.clear_cache();
    }

    pub fn clear_cache(&mut self) {
        self.cache.clear();
    }

    fn wrap_if_literal<A: LitWrap<'ctx>>(&self, expr: &Expr, ast: A) -> A {
        if self.literal_exprs.is_literal(expr) {
            ast.lit_wrap(self.ctx)
        } else {
            ast
        }
    }

    pub fn local_idents<'a>(&'a self) -> impl Iterator<Item = Ident> + 'a {
        self.locals.local_iter().map(|(ident, _)| *ident)
    }

    pub fn fresh(&mut self, ident: Ident) {
        self.locals.remove(ident);
    }

    pub fn t_symbolic(&mut self, expr: &Expr) -> Symbolic<'ctx> {
        match &expr.ty.as_ref().unwrap() {
            TyKind::Bool => Symbolic::Bool(self.t_bool(expr)),
            TyKind::Int => Symbolic::Int(self.t_int(expr)),
            TyKind::UInt => Symbolic::UInt(self.t_uint(expr)),
            TyKind::Real => Symbolic::Real(self.t_real(expr)),
            TyKind::UReal => Symbolic::UReal(self.t_ureal(expr)),
            TyKind::EUReal => Symbolic::EUReal(self.t_eureal(expr)),
            TyKind::Tuple(_) => todo!(),
            TyKind::List(_) => Symbolic::List(self.t_list(expr)),
            TyKind::Domain(_) => Symbolic::Uninterpreted(self.t_uninterpreted(expr)),
            TyKind::String => unreachable!(),
            TyKind::SpecTy => unreachable!(),
            TyKind::Unresolved(_) => unreachable!(),
            TyKind::None => unreachable!(),
        }
    }

    pub fn t_bool(&mut self, expr: &Expr) -> Bool<'ctx> {
        assert_eq!(
            &expr.ty,
            &Some(TyKind::Bool),
            "expr is not of type Bool: {:?}",
            expr
        );

        if is_expr_worth_caching(expr) {
            if let Some(res) = self.cache.get(expr) {
                return res.clone().into_bool().unwrap();
            }
        }

        let res = match &expr.kind {
            ExprKind::Var(ident) => self.get_local(*ident).symbolic.clone().into_bool().unwrap(),
            ExprKind::Call(name, args) => self.t_call(*name, args).clone().into_bool().unwrap(),
            ExprKind::Ite(cond, lhs, rhs) => {
                let cond = self.t_bool(cond);
                let lhs = self.t_bool(lhs);
                let rhs = self.t_bool(rhs);
                Bool::branch(&cond, &lhs, &rhs)
            }
            ExprKind::Binary(bin_op, lhs, rhs) => match bin_op.node {
                BinOpKind::And => Bool::and(self.ctx.ctx, &[&self.t_bool(lhs), &self.t_bool(rhs)]),
                BinOpKind::Or => Bool::or(self.ctx.ctx, &[&self.t_bool(lhs), &self.t_bool(rhs)]),
                BinOpKind::Eq | BinOpKind::Ne => {
                    let t_pair = self.t_pair(lhs, rhs);
                    let eq = match t_pair {
                        SymbolicPair::Bools(a, b) => a.smt_eq(&b),
                        SymbolicPair::Ints(a, b) => a.smt_eq(&b),
                        SymbolicPair::UInts(a, b) => a.smt_eq(&b),
                        SymbolicPair::Reals(a, b) => a.smt_eq(&b),
                        SymbolicPair::UReals(a, b) => a.smt_eq(&b),
                        SymbolicPair::EUReals(a, b) => a.smt_eq(&b),
                        SymbolicPair::Lists(a, b) => a.smt_eq(&b),
                        SymbolicPair::Uninterpreteds(a, b) => a.smt_eq(&b),
                    };
                    if bin_op.node == BinOpKind::Ne {
                        eq.not()
                    } else {
                        eq
                    }
                }
                BinOpKind::Impl => self.t_bool(lhs).implies(&self.t_bool(rhs)),
                BinOpKind::Inf => self.t_bool(lhs).inf(&self.t_bool(rhs)),
                BinOpKind::Sup => self.t_bool(lhs).sup(&self.t_bool(rhs)),
                BinOpKind::Lt | BinOpKind::Le | BinOpKind::Ge | BinOpKind::Gt => {
                    let smt_ordering = match bin_op.node {
                        BinOpKind::Lt => SmtOrdering::Less,
                        BinOpKind::Le => SmtOrdering::LessOrEqual,
                        BinOpKind::Ge => SmtOrdering::GreaterOrEqual,
                        BinOpKind::Gt => SmtOrdering::Greater,
                        _ => unreachable!(),
                    };
                    let t_pair = self.t_pair(lhs, rhs);
                    match t_pair {
                        SymbolicPair::Ints(a, b) => a.smt_cmp(&b, smt_ordering),
                        SymbolicPair::UInts(a, b) => a.smt_cmp(&b, smt_ordering),
                        SymbolicPair::Reals(a, b) => a.smt_cmp(&b, smt_ordering),
                        SymbolicPair::UReals(a, b) => a.smt_cmp(&b, smt_ordering),
                        SymbolicPair::EUReals(a, b) => a.smt_cmp(&b, smt_ordering),
                        _ => panic!("illegal smtpair {:?}", &t_pair),
                    }
                }
                _ => panic!("illegal exprkind {:?} of expression {}", bin_op, &expr),
            },
            ExprKind::Unary(un_op, operand) => match un_op.node {
                UnOpKind::Not | UnOpKind::Non => self.t_bool(operand).not(),
                UnOpKind::Parens => self.t_bool(operand),
                UnOpKind::Embed | UnOpKind::Iverson => panic!(
                    "illegal exprkind {:?} of expression {:?}",
                    &un_op.node, &expr
                ),
            },
            ExprKind::Cast(operand) => {
                panic!("illegal cast to {:?} from {:?}", &expr.ty, &operand.ty)
            }
            ExprKind::Quant(quant_op, quant_vars, ann, operand) => {
                let operand = self.t_bool(operand);
                let scope = self.mk_scope(quant_vars);
                let patterns: Vec<_> = self.t_triggers(&ann.triggers);
                let patterns: Vec<_> = patterns.iter().collect();
                let quant = match quant_op.node {
                    QuantOpKind::Forall | QuantOpKind::Inf => {
                        let qid = format!("{:?}", quant_op.span);
                        scope.forall(qid, Weight::DEFAULT, &patterns, &operand)
                    }
                    QuantOpKind::Exists | QuantOpKind::Sup => scope.exists(&patterns, &operand),
                };
                quant
            }
            ExprKind::Subst(_, _, _) => panic!("illegal exprkind"),
            ExprKind::Lit(lit) => match lit.node {
                LitKind::Bool(value) => Bool::from_bool(self.ctx.ctx, value),
                _ => panic!("illegal exprkind {:?} of expression {:?}", &lit.node, &expr),
            },
        };

        if is_expr_worth_caching(expr) {
            self.cache.insert(expr, Symbolic::Bool(res.clone()));
        }
        self.wrap_if_literal(expr, res)
    }

    pub fn t_int(&mut self, expr: &Expr) -> Int<'ctx> {
        assert_eq!(
            &expr.ty,
            &Some(TyKind::Int),
            "expr is not of type Int: {:?}",
            expr
        );

        if is_expr_worth_caching(expr) {
            if let Some(res) = self.cache.get(expr) {
                tracing::trace!(ref_count = Shared::ref_count(expr), "uncaching expr");
                return res.clone().into_int().unwrap();
            }
        }

        let res = match &expr.kind {
            ExprKind::Var(ident) => self.get_local(*ident).symbolic.clone().into_int().unwrap(),
            ExprKind::Call(name, args) => self.t_call(*name, args).into_int().unwrap(),
            ExprKind::Ite(cond, lhs, rhs) => {
                let cond = self.t_bool(cond);
                let lhs = self.t_int(lhs);
                let rhs = self.t_int(rhs);
                Int::branch(&cond, &lhs, &rhs)
            }
            ExprKind::Binary(bin_op, lhs, rhs) => match bin_op.node {
                BinOpKind::Add => self.t_int(lhs) + self.t_int(rhs),
                BinOpKind::Sub => self.t_int(lhs) - self.t_int(rhs),
                BinOpKind::Mul => self.t_int(lhs) * self.t_int(rhs),
                BinOpKind::Mod => self.t_int(lhs).modulo(&self.t_int(rhs)),
                BinOpKind::Inf => smt_min(&self.t_int(lhs), &self.t_int(rhs)),
                BinOpKind::Sup => smt_max(&self.t_int(lhs), &self.t_int(rhs)),
                _ => panic!("illegal exprkind {:?} of expression {:?}", bin_op, &expr),
            },
            ExprKind::Unary(un_op, operand) => match un_op.node {
                UnOpKind::Parens => self.t_int(operand),
                _ => panic!("illegal exprkind {:?} of expression {:?}", un_op, &expr),
            },
            ExprKind::Cast(operand) => {
                let operand_ty = operand.ty.as_ref().unwrap();
                match &operand_ty {
                    TyKind::UInt => {
                        let operand = self.t_uint(operand);
                        operand.into_int()
                    }
                    _ => panic!("illegal cast to {:?} from {:?}", &expr.ty, &operand.ty),
                }
            }
            ExprKind::Quant(_, _, _, _) => todo!(),
            ExprKind::Subst(_, _, _) => todo!(),
            ExprKind::Lit(lit) => {
                panic!("illegal exprkind {:?} of expression {:?}", &lit.node, &expr)
            }
        };

        if is_expr_worth_caching(expr) {
            tracing::trace!(ref_count = Shared::ref_count(expr), "caching expr");
            self.cache.insert(expr, Symbolic::Int(res.clone()));
        }
        self.wrap_if_literal(expr, res)
    }

    pub fn t_uint(&mut self, expr: &Expr) -> UInt<'ctx> {
        assert_eq!(
            &expr.ty,
            &Some(TyKind::UInt),
            "expr is not of type UInt: {:?}",
            expr
        );

        if is_expr_worth_caching(expr) {
            if let Some(res) = self.cache.get(expr) {
                tracing::trace!(ref_count = Shared::ref_count(expr), "uncaching expr");
                return res.clone().into_uint().unwrap();
            }
        }

        let res = match &expr.kind {
            ExprKind::Var(ident) => self.get_local(*ident).symbolic.clone().into_uint().unwrap(),
            ExprKind::Call(name, args) => self.t_call(*name, args).into_uint().unwrap(),
            ExprKind::Ite(cond, lhs, rhs) => {
                let cond = self.t_bool(cond);
                let lhs = self.t_uint(lhs);
                let rhs = self.t_uint(rhs);
                UInt::branch(&cond, &lhs, &rhs)
            }
            ExprKind::Binary(bin_op, lhs, rhs) => match bin_op.node {
                BinOpKind::Add => self.t_uint(lhs) + self.t_uint(rhs),
                BinOpKind::Sub => self.t_uint(lhs) - self.t_uint(rhs),
                BinOpKind::Mul => self.t_uint(lhs) * self.t_uint(rhs),
                BinOpKind::Mod => self.t_uint(lhs).modulo(&self.t_uint(rhs)),
                BinOpKind::Inf => smt_min(&self.t_uint(lhs), &self.t_uint(rhs)),
                BinOpKind::Sup => smt_max(&self.t_uint(lhs), &self.t_uint(rhs)),
                _ => panic!("illegal exprkind {:?} of expression {:?}", bin_op, &expr),
            },
            ExprKind::Unary(un_op, operand) => match un_op.node {
                UnOpKind::Parens => self.t_uint(operand),
                _ => panic!("illegal exprkind"),
            },
            ExprKind::Cast(operand) => {
                panic!("illegal cast to {:?} from {:?}", &expr.ty, &operand.ty)
            }
            ExprKind::Quant(_, _, _, _) => todo!(),
            ExprKind::Subst(_, _, _) => todo!(),
            ExprKind::Lit(lit) => match lit.node {
                LitKind::UInt(value) => {
                    // TODO: actually handle u128s
                    UInt::from_u64(self.ctx.ctx, u64::try_from(value).unwrap())
                }
                _ => panic!("illegal exprkind {:?} of expression {:?}", &lit.node, &expr),
            },
        };

        if is_expr_worth_caching(expr) {
            tracing::trace!(ref_count = Shared::ref_count(expr), "caching expr");
            self.cache.insert(expr, Symbolic::UInt(res.clone()));
        }

        self.wrap_if_literal(expr, res)
    }

    pub fn t_real(&mut self, expr: &Expr) -> Real<'ctx> {
        assert_eq!(
            &expr.ty,
            &Some(TyKind::Real),
            "expr is not of type Real: {:?}",
            expr
        );

        if is_expr_worth_caching(expr) {
            if let Some(res) = self.cache.get(expr) {
                tracing::trace!(ref_count = Shared::ref_count(expr), "uncaching expr");
                return res.clone().into_real().unwrap();
            }
        }

        let res = match &expr.kind {
            ExprKind::Var(ident) => self.get_local(*ident).symbolic.clone().into_real().unwrap(),
            ExprKind::Call(name, args) => self.t_call(*name, args).into_real().unwrap(),
            ExprKind::Ite(cond, lhs, rhs) => {
                let cond = self.t_bool(cond);
                let lhs = self.t_real(lhs);
                let rhs = self.t_real(rhs);
                Real::branch(&cond, &lhs, &rhs)
            }
            ExprKind::Binary(bin_op, lhs, rhs) => match bin_op.node {
                BinOpKind::Add => self.t_real(lhs) + self.t_real(rhs),
                BinOpKind::Sub => self.t_real(lhs) - self.t_real(rhs),
                BinOpKind::Mul => self.t_real(lhs) * self.t_real(rhs),
                BinOpKind::Div => self.t_real(lhs) / self.t_real(rhs),
                BinOpKind::Inf => smt_min(&self.t_real(lhs), &self.t_real(rhs)),
                BinOpKind::Sup => smt_max(&self.t_real(lhs), &self.t_real(rhs)),
                _ => panic!("illegal exprkind {:?} of expression {:?}", bin_op, &expr),
            },
            ExprKind::Unary(un_op, operand) => match un_op.node {
                UnOpKind::Parens => self.t_real(operand),
                _ => panic!("illegal exprkind {:?} of expression {:?}", un_op, &expr),
            },
            ExprKind::Cast(operand) => {
                let operand_ty = operand.ty.as_ref().unwrap();
                match &operand_ty {
                    TyKind::UInt => {
                        let operand = self.t_uint(operand);
                        Real::from_int(operand.as_int())
                    }
                    TyKind::Int => {
                        let operand = self.t_int(operand);
                        Real::from_int(&operand)
                    }
                    TyKind::UReal => {
                        let operand = self.t_ureal(operand);
                        operand.into_real()
                    }
                    _ => panic!("illegal cast to {:?} from {:?}", &expr.ty, &operand.ty),
                }
            }
            ExprKind::Quant(_, _, _, _) => todo!(),
            ExprKind::Subst(_, _, _) => todo!(),
            ExprKind::Lit(lit) => {
                panic!("illegal exprkind {:?} of expression {:?}", &lit.node, &expr)
            }
        };

        if is_expr_worth_caching(expr) {
            tracing::trace!(ref_count = Shared::ref_count(expr), "caching expr");
            self.cache.insert(expr, Symbolic::Real(res.clone()));
        }
        self.wrap_if_literal(expr, res)
    }

    pub fn t_ureal(&mut self, expr: &Expr) -> UReal<'ctx> {
        assert_eq!(
            &expr.ty,
            &Some(TyKind::UReal),
            "expr is not of type UReal: {:?}",
            expr
        );

        if is_expr_worth_caching(expr) {
            if let Some(res) = self.cache.get(expr) {
                tracing::trace!(ref_count = Shared::ref_count(expr), "uncaching expr");
                return res.clone().into_ureal().unwrap();
            }
        }

        let res = match &expr.kind {
            ExprKind::Var(ident) => self
                .get_local(*ident)
                .symbolic
                .clone()
                .into_ureal()
                .unwrap(),
            ExprKind::Call(name, args) => self.t_call(*name, args).into_ureal().unwrap(),
            ExprKind::Ite(cond, lhs, rhs) => {
                let cond = self.t_bool(cond);
                let lhs = self.t_ureal(lhs);
                let rhs = self.t_ureal(rhs);
                UReal::branch(&cond, &lhs, &rhs)
            }
            ExprKind::Binary(bin_op, lhs, rhs) => match bin_op.node {
                BinOpKind::Add => self.t_ureal(lhs) + self.t_ureal(rhs),
                BinOpKind::Sub => self.t_ureal(lhs) - self.t_ureal(rhs),
                BinOpKind::Mul => self.t_ureal(lhs) * self.t_ureal(rhs),
                BinOpKind::Div => self.t_ureal(lhs) / self.t_ureal(rhs),
                BinOpKind::Inf => smt_min(&self.t_ureal(lhs), &self.t_ureal(rhs)),
                BinOpKind::Sup => smt_max(&self.t_ureal(lhs), &self.t_ureal(rhs)),
                _ => panic!("illegal exprkind {:?} of expression {:?}", bin_op, &expr),
            },
            ExprKind::Unary(un_op, operand) => match un_op.node {
                UnOpKind::Parens => self.t_ureal(operand),
                _ => panic!("illegal exprkind {:?} of expression {:?}", un_op, &expr),
            },
            ExprKind::Cast(operand) => {
                let operand_ty = operand.ty.as_ref().unwrap();
                match &operand_ty {
                    TyKind::UInt => {
                        let operand = self.t_uint(operand);
                        UReal::from_uint(&operand)
                    }
                    _ => panic!("illegal cast to {:?} from {:?}", &expr.ty, &operand.ty),
                }
            }
            ExprKind::Quant(_, _, _, _) => todo!(),
            ExprKind::Subst(_, _, _) => todo!(),
            ExprKind::Lit(lit) => match &lit.node {
                LitKind::Frac(frac) => {
                    UReal::unchecked_from_real(Real::from_big_rational(self.ctx.ctx, frac))
                }
                _ => panic!("illegal exprkind {:?} of expression {:?}", &lit.node, &expr),
            },
        };

        if is_expr_worth_caching(expr) {
            tracing::trace!(ref_count = Shared::ref_count(expr), "caching expr");
            self.cache.insert(expr, Symbolic::UReal(res.clone()));
        }

        self.wrap_if_literal(expr, res)
    }

    pub fn t_eureal(&mut self, expr: &Expr) -> EUReal<'ctx> {
<<<<<<< HEAD
        let res = match &expr.kind {
=======
        assert_eq!(
            &expr.ty,
            &Some(TyKind::EUReal),
            "expr is not of type EUReal: {:?}",
            expr
        );

        match &expr.kind {
>>>>>>> 2cc3a5b1
            ExprKind::Var(ident) => self
                .get_local(*ident)
                .symbolic
                .clone()
                .into_eureal()
                .unwrap(),
            ExprKind::Call(name, args) => self.t_call(*name, args).into_eureal().unwrap(),
            ExprKind::Ite(cond, lhs, rhs) => {
                let cond = self.t_bool(cond);
                let lhs = self.t_eureal(lhs);
                let rhs = self.t_eureal(rhs);
                EUReal::branch(&cond, &lhs, &rhs)
            }
            ExprKind::Binary(bin_op, lhs, rhs) => {
                let lhs = self.t_eureal(lhs);
                let rhs = self.t_eureal(rhs);
                match bin_op.node {
                    BinOpKind::Add => lhs + rhs,
                    BinOpKind::Sub => lhs - rhs,
                    BinOpKind::Mul => lhs * rhs,
                    BinOpKind::Inf => lhs.inf(&rhs),
                    BinOpKind::Sup => lhs.sup(&rhs),
                    BinOpKind::Impl => lhs.implication(&rhs),
                    BinOpKind::CoImpl => lhs.coimplication(&rhs),
                    BinOpKind::Compare => lhs.compare(&rhs),
                    BinOpKind::CoCompare => lhs.cocompare(&rhs),
                    _ => panic!("illegal exprkind {:?} of expression {:?}", bin_op, &expr),
                }
            }
            ExprKind::Unary(un_op, operand) => match un_op.node {
                UnOpKind::Not => self.t_eureal(operand).negate(),
                UnOpKind::Non => self.t_eureal(operand).conegate(),
                UnOpKind::Embed => {
                    let operand = self.t_bool(operand);
                    smt_bool_embed(self.ctx.eureal(), &operand)
                }
                UnOpKind::Iverson => {
                    let operand = self.t_bool(operand);
                    EUReal::iverson(self.ctx.eureal(), &operand)
                }
                UnOpKind::Parens => self.t_eureal(operand),
            },
            ExprKind::Cast(operand) => {
                let operand_ty = operand.ty.as_ref().unwrap();
                match &operand_ty {
                    TyKind::UInt => {
                        let operand = self.t_uint(operand);
                        EUReal::from_uint(self.ctx.eureal(), &operand)
                    }
                    TyKind::UReal => {
                        let operand = self.t_ureal(operand);
                        EUReal::from_ureal(self.ctx.eureal(), &operand)
                    }
                    _ => panic!("illegal cast to {:?} from {:?}", &expr.ty, &operand.ty),
                }
            }
            ExprKind::Quant(quant_op, quant_vars, ann, operand) => {
                let operand = self.t_eureal(operand);
                let scope = self.mk_scope(quant_vars);
                let patterns: Vec<_> = self.t_triggers(&ann.triggers);
                let patterns: Vec<_> = patterns.iter().collect();
                let outer_scope = &mut self.limits_stack.last_mut().unwrap();
                match quant_op.node {
                    QuantOpKind::Inf => operand.infimum(scope, &patterns, outer_scope),
                    QuantOpKind::Sup => operand.supremum(scope, &patterns, outer_scope),
                    QuantOpKind::Forall | QuantOpKind::Exists => panic!("illegal quantopkind"),
                }
            }
            ExprKind::Subst(_, _, _) => panic!("illegal exprkind"),
            ExprKind::Lit(lit) => {
                let eureal = match &lit.node {
                    LitKind::Infinity => EUReal::infinity(self.ctx.eureal()),
                    LitKind::Frac(frac) => EUReal::from_ureal(
                        self.ctx.eureal(),
                        &UReal::unchecked_from_real(Real::from_big_rational(self.ctx.ctx, frac)),
                    ),
                    _ => panic!("illegal exprkind {:?} of expression {:?}", &lit.node, &expr),
                };
                eureal
            }
        };
        self.wrap_if_literal(expr, res)
    }

    pub fn t_uninterpreted(&mut self, expr: &Expr) -> Dynamic<'ctx> {
        if is_expr_worth_caching(expr) {
            if let Some(res) = self.cache.get(expr) {
                tracing::trace!(ref_count = Shared::ref_count(expr), "uncaching expr");
                return res.clone().into_uninterpreted().unwrap();
            }
        }

        let res = match &expr.kind {
            ExprKind::Var(ident) => self
                .get_local(*ident)
                .symbolic
                .clone()
                .into_uninterpreted()
                .unwrap(),
            ExprKind::Call(name, args) => self.t_call(*name, args).into_uninterpreted().unwrap(),
            ExprKind::Ite(cond, lhs, rhs) => {
                let cond = self.t_bool(cond);
                let lhs = self.t_uninterpreted(lhs);
                let rhs = self.t_uninterpreted(rhs);
                Dynamic::branch(&cond, &lhs, &rhs)
            }
            ExprKind::Binary(_, _, _) => panic!("illegal exprkind"),
            ExprKind::Unary(un_op, operand) => match un_op.node {
                UnOpKind::Parens => self.t_uninterpreted(operand),
                _ => panic!(
                    "illegal exprkind {:?} of expression {:?}",
                    &un_op.node, &expr
                ),
            },
            ExprKind::Cast(_) => panic!("illegal exprkind"),
            ExprKind::Quant(_, _, _, _) => todo!(),
            ExprKind::Subst(_, _, _) => todo!(),
            ExprKind::Lit(lit) => {
                panic!("illegal exprkind {:?} of expression {:?}", &lit.node, &expr)
            }
        };

        if is_expr_worth_caching(expr) {
            tracing::trace!(ref_count = Shared::ref_count(expr), "caching expr");
            self.cache
                .insert(expr, Symbolic::Uninterpreted(res.clone()));
        }
        self.wrap_if_literal(expr, res)
    }

    pub fn t_list(&mut self, expr: &Expr) -> List<'ctx> {
        if is_expr_worth_caching(expr) {
            if let Some(res) = self.cache.get(expr) {
                tracing::trace!(ref_count = Shared::ref_count(expr), "uncaching expr");
                return res.clone().into_list().unwrap();
            }
        }

        let res = match &expr.kind {
            ExprKind::Var(ident) => self.get_local(*ident).symbolic.clone().into_list().unwrap(),
            ExprKind::Call(name, args) => self.t_call(*name, args).into_list().unwrap(),
            ExprKind::Ite(cond, lhs, rhs) => {
                let cond = self.t_bool(cond);
                let lhs = self.t_list(lhs);
                let rhs = self.t_list(rhs);
                List::branch(&cond, &lhs, &rhs)
            }
            ExprKind::Binary(_, _, _) => panic!("illegal exprkind"),
            ExprKind::Unary(un_op, operand) => match un_op.node {
                UnOpKind::Parens => self.t_list(operand),
                _ => panic!("illegal exprkind"),
            },
            ExprKind::Cast(_) => panic!("illegal exprkind"),
            ExprKind::Quant(_, _, _, _) => unreachable!(),
            ExprKind::Subst(_, _, _) => unreachable!(),
            ExprKind::Lit(_) => panic!("illegal exprkind"),
        };

        if is_expr_worth_caching(expr) {
            tracing::trace!(ref_count = Shared::ref_count(expr), "caching expr");
            self.cache.insert(expr, Symbolic::List(res.clone()));
        }
        res
    }

    /// Call to a function.
    fn t_call(&mut self, name: Ident, args: &[Expr]) -> Symbolic<'ctx> {
        match self.ctx.tcx().get(name).as_deref() {
            Some(DeclKind::FuncDecl(func)) => {
                let args = args.iter().map(|arg| self.t_symbolic(arg)).collect_vec();
                self.ctx
                    .function_encoder()
                    .translate_call(self.ctx, &func.borrow(), args)
            }
            Some(DeclKind::FuncIntrin(intrin)) => intrin.translate_call(self, args),
            res => panic!("cannot call {:?}", res),
        }
    }

    fn t_pair(&mut self, a: &Expr, b: &Expr) -> SymbolicPair<'ctx> {
        let t_a = self.t_symbolic(a);
        let t_b = self.t_symbolic(b);
        SymbolicPair::from_untypeds(t_a, t_b)
            .unwrap_or_else(|| panic!("type mismatch during translation: {:?} and {:?}", a, b))
    }

    pub fn get_local(&mut self, ident: Ident) -> &ScopeSymbolic<'ctx> {
        if !self.locals.contains_key(&ident) {
            self.init_local(ident);
        }
        self.locals.get(&ident).unwrap()
    }

    fn get_local_ty(&self, ident: Ident) -> TyKind {
        let decl = self
            .ctx
            .tcx()
            .get(ident)
            .unwrap_or_else(|| panic!("{} is not declared", ident));
        match decl.as_ref() {
            DeclKind::VarDecl(var_ref) => var_ref.borrow().ty.clone(),
            _ => panic!("variable is not declared"),
        }
    }

    fn init_local(&mut self, ident: Ident) {
        let local = match &self.get_local_ty(ident) {
            TyKind::Bool => ScopeSymbolic::fresh_bool(self.ctx, ident),
            TyKind::Int => ScopeSymbolic::fresh_int(self.ctx, ident),
            TyKind::UInt => ScopeSymbolic::fresh_uint(self.ctx, ident),
            TyKind::Real => ScopeSymbolic::fresh_real(self.ctx, ident),
            TyKind::UReal => ScopeSymbolic::fresh_ureal(self.ctx, ident),
            TyKind::EUReal => ScopeSymbolic::fresh_eureal(self.ctx, ident),
            TyKind::Domain(domain) => {
                let domain_name = domain.borrow().name;
                let domain_sort = self.ctx.uninterpreteds().get_sort(domain_name).unwrap();
                ScopeSymbolic::fresh_uninterpreted(self.ctx, ident, domain_sort)
            }
            TyKind::Tuple(_) => todo!(),
            TyKind::List(element_ty) => ScopeSymbolic::fresh_list(self.ctx, ident, element_ty),
            TyKind::String => unreachable!(),
            TyKind::SpecTy => unreachable!(),
            TyKind::Unresolved(_) => unreachable!(),
            TyKind::None => unreachable!(),
        };
        self.locals.insert(ident, local);
    }

    /// Create a new scope with the given quantified variables.
    pub fn mk_scope(&mut self, quant_vars: &[QuantVar]) -> SmtScope<'ctx> {
        let mut bounds = SmtScope::new();
        for quant_var in quant_vars {
            bounds.append(&self.get_local(quant_var.name()).scope);
        }
        bounds
    }

    /// Translate our [`Trigger`]s to z3's [`Pattern`]s.
    pub fn t_triggers(&mut self, triggers: &[Trigger]) -> Vec<Pattern<'ctx>> {
        triggers
            .iter()
            .map(|trigger| {
                let terms: Vec<_> = trigger
                    .terms()
                    .iter()
                    .map(|term| self.t_symbolic(term).into_dynamic(self.ctx))
                    .collect();
                let terms_ref: Vec<_> = terms.iter().map(|term| term as &dyn Ast).collect();
                Pattern::new(self.ctx.ctx, &terms_ref)
            })
            .collect()
    }
}

fn is_expr_worth_caching(expr: &Expr) -> bool {
    Shared::ref_count(expr) > 2
}

struct TranslateCache<'ctx> {
    cache: Vec<HashMap<CacheExpr, Symbolic<'ctx>>>,
}

impl<'ctx> TranslateCache<'ctx> {
    fn new() -> Self {
        TranslateCache {
            cache: vec![HashMap::new()],
        }
    }

    fn push(&mut self) {
        self.cache.push(HashMap::new());
    }

    fn pop(&mut self) {
        self.cache.pop();
    }

    fn insert(&mut self, expr: &Expr, value: Symbolic<'ctx>) {
        let cache_expr = CacheExpr::new(expr.clone());
        self.cache.last_mut().unwrap().insert(cache_expr, value);
    }

    fn get(&self, expr: &Expr) -> Option<&Symbolic<'ctx>> {
        self.cache.last().unwrap().get(CacheExpr::ref_cast(expr))
    }

    /// Clear all levels of the cache.
    fn clear(&mut self) {
        for cache in &mut self.cache {
            cache.clear();
        }
    }
}

type CacheExpr = RefEqShared<ExprData>;<|MERGE_RESOLUTION|>--- conflicted
+++ resolved
@@ -490,9 +490,6 @@
     }
 
     pub fn t_eureal(&mut self, expr: &Expr) -> EUReal<'ctx> {
-<<<<<<< HEAD
-        let res = match &expr.kind {
-=======
         assert_eq!(
             &expr.ty,
             &Some(TyKind::EUReal),
@@ -500,8 +497,7 @@
             expr
         );
 
-        match &expr.kind {
->>>>>>> 2cc3a5b1
+        let res = match &expr.kind {
             ExprKind::Var(ident) => self
                 .get_local(*ident)
                 .symbolic
