//! Encode the proof rule for almost-sure termination of a loop by McIver et al. (2018)
//!
//! @ast takes the arguments:
//!
//! - `invariant`: a boolean-valued invariant
//! - `variant` : a variant function
//! - `free_variable`: the free variable used in prob and decrease
//! - `prob`: a probability function
//! - `decrease`: a decrease function

use std::{any::Any, fmt};

use indexmap::IndexSet;

use crate::{
    ast::{
        util::ModifiedVariableCollector, visit::VisitorMut, BinOpKind, DeclKind, DeclRef,
        Direction, Expr, ExprBuilder, ExprKind, Files, Ident, ProcSpec, SourceFilePath, Span,
        Spanned, Stmt, StmtKind, Symbol, TyKind, UnOpKind, VarDecl, VarKind,
    },
    front::{
        resolve::{Resolve, ResolveError},
        tycheck::{Tycheck, TycheckError},
    },
    intrinsic::annotations::{
        check_annotation_call, AnnotationDecl, AnnotationError, Calculus, CalculusType,
    },
    tyctx::TyCtx,
};

use super::{Encoding, EncodingEnvironment, EncodingGenerated, ProcInfo};

use super::util::*;

pub struct ASTAnnotation(AnnotationDecl);

impl ASTAnnotation {
    pub fn new(_tcx: &mut TyCtx, files: &mut Files) -> Self {
        let file = files.add(SourceFilePath::Builtin, "ast".to_string()).id;
        // TODO: replace the dummy span with a proper span
        let name = Ident::with_dummy_file_span(Symbol::intern("ast"), file);

        let invariant_param = intrinsic_param(file, "invariant", TyKind::Bool, false);
        let variant_param = intrinsic_param(file, "variant", TyKind::UReal, false);
        let free_var_param = intrinsic_param(file, "free_variable", TyKind::UReal, false);
        let prob_param = intrinsic_param(file, "prob", TyKind::UReal, false);
        let decr_param = intrinsic_param(file, "decrease", TyKind::UReal, false);

        let anno_decl = AnnotationDecl {
            name,
            inputs: Spanned::with_dummy_file_span(
                vec![
                    invariant_param,
                    variant_param,
                    free_var_param,
                    prob_param,
                    decr_param,
                ],
                file,
            ),
            span: Span::dummy_file_span(file),
        };

        ASTAnnotation(anno_decl)
    }
}

impl fmt::Debug for ASTAnnotation {
    fn fmt(&self, f: &mut fmt::Formatter<'_>) -> fmt::Result {
        f.debug_struct("ASTAnnotation")
            .field("annotation", &self.0)
            .finish()
    }
}

impl Encoding for ASTAnnotation {
    fn name(&self) -> Ident {
        self.0.name
    }

    fn is_terminator(&self) -> bool {
        false
    }

    fn resolve(
        &self,
        resolve: &mut Resolve<'_>,
        call_span: Span,
        args: &mut [Expr],
    ) -> Result<(), ResolveError> {
        let [invariant, variant, free_var, prob, decrease] = mut_five_args(args);
        resolve.visit_expr(invariant)?;
        resolve.visit_expr(variant)?;

        if let ExprKind::Var(var_ref) = &free_var.kind {
            let var_decl = VarDecl {
                name: *var_ref,
                ty: TyKind::UReal,
                kind: VarKind::Mut,
                init: None,
                span: call_span,
                created_from: None,
            };
            // Declare the free variable to be used in the omega invariant
            resolve.declare(DeclKind::VarDecl(DeclRef::new(var_decl)))?;
        } else {
            todo!() // TODO: print an error message otherwise!
        }

        resolve.visit_expr(prob)?;
        resolve.visit_expr(decrease)
    }

    // TODO: handle nondeterminism!
    //  - only allow demonic nondet
    //  - transform to angelic nondet for upper bounds reasoning

    fn tycheck(
        &self,
        tycheck: &mut Tycheck<'_>,
        call_span: Span,
        args: &mut [Expr],
    ) -> Result<(), TycheckError> {
        // TODO: does not check that the proc lower bounds!

        check_annotation_call(tycheck, call_span, &self.0, args)?;
        Ok(())
    }

    fn is_calculus_allowed(&self, calculus: Calculus, direction: Direction) -> bool {
        matches!(calculus.calculus_type, CalculusType::Wp) && direction == Direction::Down
    }

    fn transform(
        &self,
        tcx: &TyCtx,
        args: &[Expr],
        inner_stmt: &Stmt,
        enc_env: EncodingEnvironment,
    ) -> Result<EncodingGenerated, AnnotationError> {
        // Unpack values from struct
        let annotation_span = enc_env.call_span;
        let base_proc_ident = enc_env.base_proc_ident;

        let [invariant, variant, free_var, prob, decrease] = five_args(args);
        let builder = ExprBuilder::new(annotation_span);

        // Unpack the loop guard and body from the [`Stmt`]
        let (loop_guard, loop_body) = if let StmtKind::While(guard, body) = &inner_stmt.node {
            (guard, body)
        } else {
            return Err(AnnotationError::NotOnWhile {
                span: annotation_span,
                annotation_name: self.name(),
                annotated: Box::new(inner_stmt.clone()),
            });
        };

        let free_var = if let ExprKind::Var(var_ref) = &free_var.kind {
            *var_ref
        } else {
            return Err(AnnotationError::WrongArgument {
                span: annotation_span,
                arg: free_var.clone(),
                message: String::from("This argument must be a single variable expression."),
            });
        };

        // Collect modified variables (exclude the variables that are declared in the loop)
        let mut visitor = ModifiedVariableCollector::new();
        visitor.visit_stmt(&mut inner_stmt.clone()).unwrap();
        let modified_vars: Vec<Ident> = (&visitor.modified_variables - &visitor.declared_variables)
            .into_iter()
            .collect();

        let modified_or_used: IndexSet<Ident> = visitor
            .modified_variables
            .union(&visitor.used_variables)
            .cloned()
            .collect();

        // Get the "init_{}" versions of the variable identifiers and declare them
        let init_idents = get_init_idents(tcx, annotation_span, &modified_vars);

        // Variables that are used but not modified or declared in the loop (These won't be transformed into an init version)
        let only_used_idents: Vec<Ident> = (&visitor.used_variables
            - &visitor
                .declared_variables
                .union(&visitor.modified_variables)
                .cloned()
                .collect::<IndexSet<Ident>>())
            .into_iter()
            .collect();

        // init version of variables and only-used variables without "init_"
        let mut input_init_vars = init_idents.clone();
        input_init_vars.extend(only_used_idents);

        // Transform the [`Ident`]s into [`Expr`]s for assignments.
        let init_exprs = init_idents
            .iter()
            .map(|ident| ident_to_expr(tcx, annotation_span, *ident))
            .collect();

        let init_assigns = multiple_assign(annotation_span, modified_vars.clone(), init_exprs);

        // That is modified variables AND variables used in an expression (exclude the variables that are declared in the loop)
        // ((Modified ∪ Used) - Declared)
        // This is used in procs that do not modify any variables in their body
        let input_vars: Vec<Ident> = (&modified_or_used - &visitor.declared_variables)
            .into_iter()
            .collect();

        // Replace all variables with the init versions in the variant
        let init_variant = to_init_expr(tcx, annotation_span, variant, &modified_vars);

        let a_ident = new_ident_with_name(tcx, &TyKind::UReal, annotation_span, "a");
        let a_expr = ident_to_expr(tcx, annotation_span, a_ident);

        let b_ident = new_ident_with_name(tcx, &TyKind::UReal, annotation_span, "b");
        let b_expr = ident_to_expr(tcx, annotation_span, b_ident);

        // ?(a <= b)
        let cond1_2_pre = builder.unary(
            UnOpKind::Embed,
            Some(TyKind::EUReal),
            builder.binary(
                BinOpKind::Le,
                Some(TyKind::Bool),
                a_expr.clone(),
                b_expr.clone(),
            ),
        );

        // ?(prob(a) >= prob(b))
        let cond1_post = builder.unary(
            UnOpKind::Embed,
            Some(TyKind::EUReal),
            builder.binary(
                BinOpKind::Ge,
                Some(TyKind::Bool),
                builder.subst(prob.clone(), [(free_var, a_expr.clone())]),
                builder.subst(prob.clone(), [(free_var, b_expr.clone())]),
            ),
        );

        // ?(decrease(a) >= decrease(b))
        let cond2_post = builder.unary(
            UnOpKind::Embed,
            Some(TyKind::EUReal),
            builder.binary(
                BinOpKind::Ge,
                Some(TyKind::Bool),
                builder.subst(decrease.clone(), [(free_var, a_expr)]),
                builder.subst(decrease.clone(), [(free_var, b_expr)]),
            ),
        );

        // prob antitone
        let cond1_proc_info = ProcInfo {
            name: "prob_antitone".to_string(),
            inputs: params_from_idents(vec![a_ident, b_ident], tcx),
            outputs: vec![],
            spec: vec![
                ProcSpec::Requires(cond1_2_pre.clone()),
                ProcSpec::Ensures(cond1_post),
            ],
            body: Spanned::new(annotation_span, vec![]),
            direction: Direction::Down,
        };

        let cond1_proc = generate_proc(annotation_span, cond1_proc_info, base_proc_ident, tcx);

        let cond2_proc_info = ProcInfo {
            name: "decrease_antitone".to_string(),
            inputs: params_from_idents(vec![a_ident, b_ident], tcx),
            outputs: vec![],
            spec: vec![
                ProcSpec::Requires(cond1_2_pre),
                ProcSpec::Ensures(cond2_post),
            ],
            body: Spanned::new(annotation_span, vec![]),
            direction: Direction::Down,
        };

        // decrease antitone
        let cond2_proc = generate_proc(annotation_span, cond2_proc_info, base_proc_ident, tcx);

        // [I]
        let cond3_expr = builder.unary(UnOpKind::Iverson, Some(TyKind::EUReal), invariant.clone());

        let mut cond3_body = init_assigns.clone();
        cond3_body.push(
            encode_iter(
                &enc_env,
                inner_stmt,
                // hey_const(annotation_span, &cond3_expr, tcx),
                vec![],
            )
            .unwrap(),
        );

        // [I] <= Phi_{[I]}([I])
        let cond3_proc_info = ProcInfo {
            name: "I_wp_subinvariant".to_string(),
            inputs: params_from_idents(input_init_vars.clone(), tcx),
            outputs: params_from_idents(modified_vars.clone(), tcx),
            spec: vec![
                ProcSpec::Requires(to_init_expr(
                    tcx,
                    annotation_span,
                    &cond3_expr,
                    &modified_vars,
                )),
                ProcSpec::Ensures(cond3_expr.clone()),
            ],
            body: Spanned::new(annotation_span, cond3_body),
            direction: Direction::Down,
        };

        let cond3_proc = generate_proc(annotation_span, cond3_proc_info, base_proc_ident, tcx);

        // ?(loop_guard ==> (variant > 0))
        let cond4_expr = builder.unary(
            UnOpKind::Embed,
            Some(TyKind::EUReal),
            builder.binary(
                BinOpKind::Impl,
                Some(TyKind::Bool),
                loop_guard.clone(),
                builder.binary(
                    BinOpKind::Gt,
                    Some(TyKind::Bool),
                    variant.clone(),
                    builder.cast(TyKind::UReal, builder.uint(0)),
                ),
            ),
        );

        // if I then (G ==> V > 0)
        let cond4_proc_info = ProcInfo {
            // create the ProcInfo according to the generate_proc function below
            name: "termination_condition".to_string(),
            inputs: params_from_idents(input_vars, tcx),
            outputs: vec![],
<<<<<<< HEAD
            spec: vec![ProcSpec::Requires(builder.unary(
                UnOpKind::Embed,
                Some(TyKind::EUReal),
                invariant.to_owned(),
            ))],
            body: vec![Spanned::new(
=======
            spec: vec![],
            body: Spanned::new(
>>>>>>> acb20b35
                annotation_span,
                vec![Spanned::new(
                    annotation_span,
                    StmtKind::Assert(Direction::Down, cond4_expr),
                )],
            ),
            direction: Direction::Down,
        };
        let cond4_proc = generate_proc(annotation_span, cond4_proc_info, base_proc_ident, tcx);

        // Phi_{V}(V) <= V ⊔ ?(!I)
        // Modification: only check that V is a superinvariant for states fulfilling the invariant
        let mut cond5_body = init_assigns.clone();
        cond5_body.push(Spanned::new(
            annotation_span,
            StmtKind::Assume(
                Direction::Up,
                builder.unary(
                    UnOpKind::Embed,
                    Some(TyKind::EUReal),
                    builder.unary(UnOpKind::Not, Some(TyKind::Bool), invariant.to_owned()),
                ),
            ),
        ));
        cond5_body.push(
            encode_iter(
                &enc_env,
                inner_stmt,
                vec![],
            )
            .unwrap(),
        );

        let cond5_proc_info = ProcInfo {
            name: "V_wp_superinvariant".to_string(),
            inputs: params_from_idents(input_init_vars.clone(), tcx),
            outputs: params_from_idents(modified_vars.clone(), tcx),
            spec: vec![
                ProcSpec::Requires(builder.cast(
                    TyKind::EUReal,
                    to_init_expr(tcx, annotation_span, variant, &modified_vars),
                )),
                ProcSpec::Ensures(builder.cast(TyKind::EUReal, variant.clone())),
            ],
            body: Spanned::new(annotation_span, cond5_body),
            direction: Direction::Up,
        };

        let cond5_proc = generate_proc(annotation_span, cond5_proc_info, base_proc_ident, tcx);

        // [I] * [G] * (p o V)
        let cond6_pre = builder.binary(
            BinOpKind::Mul,
            Some(TyKind::EUReal),
            builder.unary(
                UnOpKind::Iverson,
                Some(TyKind::EUReal),
                invariant.to_owned(),
            ),
            builder.binary(
                BinOpKind::Mul,
                Some(TyKind::EUReal),
                builder.unary(
                    UnOpKind::Iverson,
                    Some(TyKind::EUReal),
                    loop_guard.to_owned(),
                ),
                builder.cast(
                    TyKind::EUReal,
                    builder.subst(prob.clone(), [(free_var, variant.clone())]),
                ),
            ),
        );

        // [V <= V(init) - d(V(init))]
        let cond6_post = builder.unary(
            UnOpKind::Iverson,
            Some(TyKind::EUReal),
            builder.binary(
                BinOpKind::Le,
                Some(TyKind::Bool),
                variant.clone(),
                builder.binary(
                    BinOpKind::Sub,
                    Some(TyKind::UReal),
                    init_variant.clone(),
                    builder.subst(decrease.clone(), [(free_var, init_variant)]),
                ),
            ),
        );

        let mut cond6_body = init_assigns;
        cond6_body.extend(loop_body.node.clone());

        // [I] * [G] * (p o V) <= \\s. wp[P]([V <= V(s) - d(V(s))])(s)
        let cond6_proc_info = ProcInfo {
            name: "progress_condition".to_string(),
            inputs: params_from_idents(input_init_vars, tcx),
            outputs: params_from_idents(modified_vars.clone(), tcx),
            spec: vec![
                ProcSpec::Requires(to_init_expr(
                    tcx,
                    annotation_span,
                    &cond6_pre,
                    &modified_vars,
                )),
                ProcSpec::Ensures(cond6_post),
            ],
            body: Spanned::new(annotation_span, cond6_body),
            direction: Direction::Down,
        };

        let cond6_proc = generate_proc(annotation_span, cond6_proc_info, base_proc_ident, tcx);

        Ok(EncodingGenerated {
<<<<<<< HEAD
            span: annotation_span,
            stmts: vec![], // TODO: the body is missing, call the police
=======
            block: Spanned::new(annotation_span, vec![]),
>>>>>>> acb20b35
            decls: Some(vec![
                cond1_proc, cond2_proc, cond3_proc, cond4_proc, cond5_proc, cond6_proc,
            ]),
        })
    }

    fn as_any(&self) -> &dyn Any {
        self
    }
}<|MERGE_RESOLUTION|>--- conflicted
+++ resolved
@@ -343,17 +343,12 @@
             name: "termination_condition".to_string(),
             inputs: params_from_idents(input_vars, tcx),
             outputs: vec![],
-<<<<<<< HEAD
             spec: vec![ProcSpec::Requires(builder.unary(
                 UnOpKind::Embed,
                 Some(TyKind::EUReal),
                 invariant.to_owned(),
             ))],
-            body: vec![Spanned::new(
-=======
-            spec: vec![],
             body: Spanned::new(
->>>>>>> acb20b35
                 annotation_span,
                 vec![Spanned::new(
                     annotation_span,
@@ -378,14 +373,7 @@
                 ),
             ),
         ));
-        cond5_body.push(
-            encode_iter(
-                &enc_env,
-                inner_stmt,
-                vec![],
-            )
-            .unwrap(),
-        );
+        cond5_body.push(encode_iter(&enc_env, inner_stmt, vec![]).unwrap());
 
         let cond5_proc_info = ProcInfo {
             name: "V_wp_superinvariant".to_string(),
@@ -469,12 +457,7 @@
         let cond6_proc = generate_proc(annotation_span, cond6_proc_info, base_proc_ident, tcx);
 
         Ok(EncodingGenerated {
-<<<<<<< HEAD
-            span: annotation_span,
-            stmts: vec![], // TODO: the body is missing, call the police
-=======
             block: Spanned::new(annotation_span, vec![]),
->>>>>>> acb20b35
             decls: Some(vec![
                 cond1_proc, cond2_proc, cond3_proc, cond4_proc, cond5_proc, cond6_proc,
             ]),
