--- conflicted
+++ resolved
@@ -24,13 +24,8 @@
 use crate::{
     ast::{
         visit::{walk_stmt, VisitorMut},
-<<<<<<< HEAD
-        Block, DeclKind, DeclRef, Diagnostic, Direction, Expr, Files, Ident, Param, ProcDecl,
-        ProcSpec, SourceFilePath, Span, Stmt, StmtKind,
-=======
         Block, DeclKind, DeclRef, Diagnostic, Direction, Expr, ExprKind, Files, Ident, Param,
-        ProcDecl, ProcSpec, Span, Stmt, StmtKind,
->>>>>>> cd981e30
+        ProcDecl, ProcSpec, SourceFilePath, Span, Stmt, StmtKind,
     },
     driver::{Item, SourceUnit},
     front::{
