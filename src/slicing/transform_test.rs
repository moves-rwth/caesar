--- conflicted
+++ resolved
@@ -3,11 +3,7 @@
 use itertools::Itertools;
 use z3rro::{
     model::SmtEval,
-<<<<<<< HEAD
-    prover::{ProveResult, Prover, SolverType},
-=======
-    prover::{IncrementalMode, ProveResult, Prover},
->>>>>>> 9840dd86
+    prover::{IncrementalMode, ProveResult, Prover, SolverType},
 };
 
 use crate::{
@@ -129,11 +125,7 @@
     let smt_ctx = SmtCtx::new(&ctx, tcx);
     let mut translate = TranslateExprs::new(&smt_ctx);
     let eq_expr_z3 = translate.t_bool(&eq_expr);
-<<<<<<< HEAD
-    let mut prover = Prover::new(&ctx, SolverType::Z3);
-=======
-    let mut prover = Prover::new(&ctx, IncrementalMode::Native);
->>>>>>> 9840dd86
+    let mut prover = Prover::new(&ctx, IncrementalMode::Native, SolverType::Z3);
     translate
         .local_scope()
         .add_assumptions_to_prover(&mut prover);
@@ -143,27 +135,16 @@
     }
     prover.add_provable(&eq_expr_z3);
     let x = match prover.check_proof() {
-<<<<<<< HEAD
         Ok(ProveResult::Proof) => Ok(()),
-        Ok(ProveResult::Counterexample(model)) => Err(format!(
-                "we want to rewrite {:?} ...into... {:?} under assumptions {:?}, but those are not equivalent:\n{}\n original evaluates to {}\n rewritten evaluates to {}",
-            stmt1, stmt2, assumptions, model, translate.t_eureal(&stmt1_vc).eval(&model).unwrap(), translate.t_eureal(&stmt2_vc).eval(&model).unwrap()
-        )),
-        Ok(ProveResult::Unknown(reason)) => {
-            Err(format!("unknown result ({})", reason))
-        },
-        Err(err) => Err(format!("{}", err))
-=======
-        ProveResult::Proof => Ok(()),
-        ProveResult::Counterexample => {
+        Ok(ProveResult::Counterexample) => {
             let model = prover.get_model().unwrap();
             Err(format!(
                 "we want to rewrite {:?} ...into... {:?} under assumptions {:?}, but those are not equivalent:\n{}\n original evaluates to {}\n rewritten evaluates to {}",
             stmt1, stmt2, assumptions, &model, translate.t_eureal(&stmt1_vc).eval(&model).unwrap(), translate.t_eureal(&stmt2_vc).eval(&model).unwrap()
         ))
         }
-        ProveResult::Unknown(reason) => Err(format!("unknown result ({})", reason)),
->>>>>>> 9840dd86
+        Ok(ProveResult::Unknown(reason)) => Err(format!("unknown result ({})", reason)),
+        Err(err) => Err(format!("{}", err))
     };
     x
 }
