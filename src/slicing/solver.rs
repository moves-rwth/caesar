use std::time::Duration;

use indexmap::IndexSet;
use itertools::Itertools;
use tracing::{debug, info, info_span, instrument, warn};
use z3::{
    ast::{Bool, Dynamic},
    SatResult, Statistics,
};
use z3rro::{
<<<<<<< HEAD
    model::InstrumentedModel,
    prover::{ProveResult, Prover, ProverCommandError},
=======
    model::{InstrumentedModel, ModelConsistency},
    prover::{ProveResult, Prover},
>>>>>>> 9840dd86
    util::ReasonUnknown,
};

use crate::{
    ast::{ExprBuilder, Span},
    resource_limits::LimitsRef,
    slicing::{
        model::{SliceMode, SliceModel},
        util::{PartialMinimizeResult, SubsetExploration},
    },
    smt::translate_exprs::TranslateExprs,
    VerifyError,
};

use super::{
    selection::SliceSelection,
    transform::{SliceStmt, SliceStmts},
    util::PartialMinimizer,
};

/// Whether and if so, with respect to which metric to minimize slices.
#[derive(Debug, Clone, Copy, PartialEq, Eq)]
pub enum SliceMinimality {
    /// Any slice is acceptable, do not minimize.
    Any,
    /// Find a minimal slice with respect to subset inclusion.
    Subset,
    /// Find the smallest slice with respect to number of statements included.
    Size,
}

#[derive(Debug, Clone, Copy, PartialEq, Eq)]
pub enum UnknownHandling {
    /// Skip unknown results (but continue the search).
    Continue,
    /// Stop the search on unknown results and return the best slice found
    /// before that, if any.
    Stop,
    /// Accept a slice if the solver returned unknown. The resulting
    /// [`SliceModel`] will have [`ModelConsistency::Unknown`], i.e. there are
    /// *no guarantees* whether the result is actually a valid slice!
    Accept,
}

/// Configuration for the slice solver.
#[derive(Debug)]
pub struct SliceSolveOptions {
    pub minimality: SliceMinimality,
    pub unknown: UnknownHandling,
}

/// Extended version of [`SliceStmts`] with SMT variables attached.
pub struct SmtSliceStmts<'ctx> {
    pub(super) stmts: Vec<(SliceStmt, Bool<'ctx>)>,
    constraints: Bool<'ctx>,
}

impl<'ctx> SmtSliceStmts<'ctx> {
    fn new<'smt>(slice_stmts: SliceStmts, translate: &mut TranslateExprs<'smt, 'ctx>) -> Self {
        let builder = ExprBuilder::new(Span::dummy_span());

        // retrieve the Bool SMT variable from the translator for each
        // statement. they were already created when we translated the VC.
        let stmts: Vec<(SliceStmt, Bool<'_>)> = slice_stmts
            .stmts
            .into_iter()
            .map(|stmt| {
                let z3_var = translate.t_bool(&builder.var(stmt.ident, translate.ctx.tcx()));
                (stmt, z3_var)
            })
            .collect();

        // translate the constraints to SMT
        let constraints = Bool::and(
            translate.ctx.ctx(),
            &slice_stmts
                .constraints
                .iter()
                .map(|constraint| translate.t_bool(constraint))
                .collect::<Vec<_>>(),
        );

        SmtSliceStmts { stmts, constraints }
    }

    // collect all top-level variables, excluding those for slicing. they
    // will be universally quantified for the exists-forall translation.
    fn universally_bound<'smt>(
        &self,
        translate: &TranslateExprs<'smt, 'ctx>,
    ) -> Vec<Dynamic<'ctx>> {
        translate
            .local_scope()
            .get_bounds()
            .filter(|bound| {
                if let Some(bound) = bound.as_bool() {
                    self.stmts.iter().all(|(_, b)| b != &bound)
                } else {
                    true
                }
            })
            .cloned()
            .collect()
    }

    fn split_by_selection(&self, selection: &SliceSelection) -> (Vec<Bool<'ctx>>, Vec<Bool<'ctx>>) {
        let mut active = vec![];
        let mut inactive = vec![];
        for (stmt, var) in &self.stmts {
            if selection.enables(&stmt.selection) {
                active.push(var.clone());
            } else {
                inactive.push(var.clone());
            }
        }
        (active, inactive)
    }
}

/// A structure that wraps the other SMT structures to do SMT-based program
/// slicing by doing a binary search of upper bounds on the number of statements
/// we're keeping in the program.
pub struct SliceSolver<'ctx> {
    prover: Prover<'ctx>,
    slice_stmts: SmtSliceStmts<'ctx>,
    universally_bound: Vec<Dynamic<'ctx>>,
}

impl<'ctx> SliceSolver<'ctx> {
    pub fn new<'smt>(
        slice_stmts: SliceStmts,
        translate: &mut TranslateExprs<'smt, 'ctx>,
        mut prover: Prover<'ctx>,
    ) -> Self {
        let slice_stmts = SmtSliceStmts::new(slice_stmts, translate);
        let universally_bound = slice_stmts.universally_bound(translate);

        prover.push();
        prover.push();

        SliceSolver {
            prover,
            slice_stmts,
            universally_bound,
        }
    }

    fn translate_selection(&self, selection: &SliceSelection) -> (Vec<Bool<'ctx>>, Bool<'ctx>) {
        let (active, inactive) = self.slice_stmts.split_by_selection(selection);

        // inactive statements must be enabled in the slice
        let inactive_formula = Bool::and(self.prover.get_context(), &inactive);

        debug!(
            active = active.len(),
            inactive = inactive.len(),
            "translated slice selection"
        );

        (active, inactive_formula)
    }

    /*
    /// Run [`check_original_proof`] on the original query, without slicing anything.
    pub fn check_original_proof(&mut self) -> ProveResult<'ctx> {
        self.prover.pop();
        self.prover.push();
        let active_toggle_values: Vec<_> = self
            .slice_stmts
            .iter()
            .map(|(_, value)| value.clone())
            .collect();
        self.prover.add_assumption(&Bool::and(
            self.prover.solver().get_context(),
            &active_toggle_values,
        ));
        self.prover.check_proof()
    } */

    /// Minimize the number of statements while the program still verifies using
    /// an exists-forall encoding.
    #[instrument(level = "info", skip_all)]
    pub fn slice_verifying_exists_forall(
        &mut self,
        options: &SliceSolveOptions,
        limits_ref: &LimitsRef,
    ) -> Result<Option<SliceModel>, VerifyError> {
        assert_eq!(self.prover.level(), 2);
        self.prover.pop();
        self.prover.pop();
        self.prover.push();

        let selection = SliceSelection::VERIFIED_SELECTION;
        let (active_toggle_values, inactive_formula) = self.translate_selection(&selection);

        let (prover, universally_bound) = (&mut self.prover, &self.universally_bound);

        prover.add_assumption(&self.slice_stmts.constraints);
        let mut exists_forall_solver = prover.to_exists_forall(universally_bound);
        exists_forall_solver.add_assumption(&inactive_formula);
        exists_forall_solver.push();
        exists_forall_solver.push();
        slice_sat_binary_search(
            &mut exists_forall_solver,
            &active_toggle_values,
            options,
            limits_ref,
        )?;
        if exists_forall_solver.check_sat() == SatResult::Sat {
            let model = exists_forall_solver.get_model().unwrap();
            let slice_model =
                SliceModel::from_model(SliceMode::Verify, &self.slice_stmts, selection, &model);
            Ok(Some(slice_model))
        } else {
            Ok(None)
        }
    }

    /// Get a "slice while verified" from the SMT solver's unsat core.
    #[instrument(level = "info", skip_all)]
    pub fn slice_verifying_unsat_core(
        &mut self,
        limits_ref: &LimitsRef,
    ) -> Result<Option<SliceModel>, VerifyError> {
        assert_eq!(self.prover.level(), 2);
        self.prover.pop();
        self.prover.pop();
        self.prover.push();

        let selection = SliceSelection::VERIFIED_SELECTION;
        let (active_toggle_values, inactive_formula) = self.translate_selection(&selection);

        if let Some(timeout) = limits_ref.time_left() {
            self.prover.set_timeout(timeout);
        }

        self.prover.add_assumption(&self.slice_stmts.constraints);
        self.prover.add_assumption(&inactive_formula);
        let res = self
            .prover
            .check_proof_assuming(&active_toggle_values);

        let mut slice_searcher = SliceModelSearch::new(active_toggle_values.clone());
        if let Ok(ProveResult::Proof) = res {
            slice_searcher.found_active(self.prover.get_unsat_core());
        }

        Ok(slice_searcher.finish().map(|minimal_unsat| {
            SliceModel::from_enabled(
                SliceMode::Verify,
                &self.slice_stmts,
                selection.clone(),
                minimal_unsat,
            )
        }))
    }

    /// Get a "slice while verified" from an unsatisfiable subset enumeration
    /// algorithm.
    #[instrument(level = "info", skip_all)]
    pub fn slice_verifying_enumerate(
        &mut self,
        options: &SliceSolveOptions,
        limits_ref: &LimitsRef,
    ) -> Result<Option<SliceModel>, VerifyError> {
        assert_eq!(self.prover.level(), 2);
        self.prover.pop();
        self.prover.pop();
        self.prover.push();

        let selection = SliceSelection::VERIFIED_SELECTION;
        let (active_toggle_values, inactive_formula) = self.translate_selection(&selection);

        self.prover.add_assumption(&self.slice_stmts.constraints);
        self.prover.add_assumption(&inactive_formula);

        // TODO: re-use the unsat core from the proof instead of starting fresh
        let context = self.prover.get_context();
        let mut subset_explorer = {
            let active_toggle_values = active_toggle_values.iter().cloned().collect();
            let extensive: IndexSet<Bool<'_>> = self
                .slice_stmts
                .stmts
                .iter()
                .flat_map(|(slice_stmt, var)| {
                    if slice_stmt.selection.concordant {
                        Some(var.clone())
                    } else {
                        None
                    }
                })
                .collect();
            let reductive: IndexSet<Bool<'_>> = self
                .slice_stmts
                .stmts
                .iter()
                .flat_map(|(slice_stmt, var)| {
                    if slice_stmt.selection.discordant {
                        Some(var.clone())
                    } else {
                        None
                    }
                })
                .collect();
            SubsetExploration::new(context, active_toggle_values, extensive, reductive)
        };

        let res = slice_unsat_search(&mut subset_explorer, &mut self.prover, options, limits_ref)?;

        Ok(res.map(|minimal_unsat| {
            SliceModel::from_enabled(
                SliceMode::Verify,
                &self.slice_stmts,
                selection.clone(),
                minimal_unsat,
            )
        }))
    }

    /// Minimize the number of statements while the program is rejected with a counterexample.
    #[instrument(level = "info", skip_all)]
    pub fn slice_failing_binary_search(
        &mut self,
        options: &SliceSolveOptions,
        limits_ref: &LimitsRef,
    ) -> Result<(ProveResult, Option<(InstrumentedModel<'ctx>, SliceModel)>), VerifyError> {
        if !self.prover.has_provables() {
            return Ok((ProveResult::Proof, None));
        }

        assert_eq!(self.prover.level(), 2);
        self.prover.pop();
        self.prover.pop();
        self.prover.push();

        let selection = SliceSelection::FAILURE_SELECTION;
        let (active_toggle_values, inactive_formula) = self.translate_selection(&selection);

        self.prover.add_assumption(&self.slice_stmts.constraints);
        self.prover.add_assumption(&inactive_formula);
        self.prover.push();

        slice_sat_binary_search(&mut self.prover, &active_toggle_values, options, limits_ref)?;
        let res = self.prover.check_proof();
<<<<<<< HEAD

        match res {
            Err(err) => Err(VerifyError::ProverError(err)),
            Ok(prove_result) => match &prove_result {
                ProveResult::Counterexample(model) => {
                    let slice_model =
                    SliceModel::from_model(SliceMode::Error, &self.slice_stmts, selection, &model);
                    Ok((prove_result, Some(slice_model)))
                },
                _ => Ok((prove_result, None)),
            }
        }
=======
        let model = if let Some(model) = self.prover.get_model() {
            assert!(matches!(
                res,
                ProveResult::Counterexample | ProveResult::Unknown(_)
            ));
            let slice_model =
                SliceModel::from_model(SliceMode::Error, &self.slice_stmts, selection, &model);
            Some((model, slice_model))
        } else {
            None
        };
        Ok((res, model))
    }

    /// Retrieve the underlying prover's statistics.
    pub fn get_statistics(&self) -> Statistics {
        self.prover.get_statistics()
>>>>>>> 9840dd86
    }
}

/// A structure to keep track of some information during the slice search.
struct SliceModelSearch<'ctx> {
    active_slice_vars: Vec<Bool<'ctx>>,
    first_accepted: Option<usize>,
    num_slices_accepted: usize,
    optimum_so_far: Option<Vec<Bool<'ctx>>>,
}

impl<'ctx> SliceModelSearch<'ctx> {
    fn new(active_slice_vars: Vec<Bool<'ctx>>) -> Self {
        SliceModelSearch {
            active_slice_vars,
            first_accepted: None,
            num_slices_accepted: 0,
            optimum_so_far: None,
        }
    }

    fn found_model(&mut self, model: InstrumentedModel<'ctx>) -> usize {
        let model = model.into_model(); // we don't need the accessed tracking
        let slice_vars: Vec<_> = self
            .active_slice_vars
            .iter()
            .filter(move |var| {
                // evaluate a value in the model without model completion
                let symbolic: Bool<'ctx> = model.eval(*var, false).unwrap();
                // if it is a concrete value in the model, use it.
                // otherwise it is irrelevant and we set it to false.
                symbolic.as_bool().unwrap_or(false)
            })
            .cloned()
            .collect();
        self.found_active(slice_vars)
    }

    fn found_active(&mut self, slice_vars: Vec<Bool<'ctx>>) -> usize {
        let slice_vars_len = slice_vars.len();

        debug!(
            slice_size = slice_vars_len,
            removed_statements = self.active_slice_vars.len() - slice_vars_len,
            "found a slice"
        );

        self.num_slices_accepted += 1;

        if self.first_accepted.is_none() {
            self.first_accepted = Some(slice_vars_len);
        }

        if let Some(ref mut optimum_so_far) = &mut self.optimum_so_far {
            if optimum_so_far.len() > slice_vars_len {
                *optimum_so_far = slice_vars;
            }
        } else {
            self.optimum_so_far = Some(slice_vars);
        }

        slice_vars_len
    }

    fn finish(self) -> Option<Vec<Bool<'ctx>>> {
        if let Some(slice_model) = self.optimum_so_far {
            info!(
                slice_size = slice_model.len(),
                removed_statements = self.active_slice_vars.len() - slice_model.len(),
                from_first_model = self.first_accepted.map(|x| x - slice_model.len()),
                found_slices = self.num_slices_accepted,
                "slicing successful"
            );
            Some(slice_model)
        } else {
            info!("no slice accepted");
            None
        }
    }
}

/// Slice on the provided prover with the given slice variables while the solver
/// returns SAT. We do a kind of binary search on the number of enabled slice
/// variables using Z3's `pb_le` constraint (at most n true).
fn slice_sat_binary_search<'ctx>(
    prover: &mut Prover<'ctx>,
    active_slice_vars: &[Bool<'ctx>],
    options: &SliceSolveOptions,
    limits_ref: &LimitsRef,
) -> Result<(), VerifyError> {
    assert_eq!(prover.level(), 2);

    let slice_vars: Vec<(&Bool<'ctx>, i32)> =
        active_slice_vars.iter().map(|value| (value, 1)).collect();

    let set_at_most_true = |prover: &mut Prover<'ctx>, at_most_n: usize| {
        prover.pop();
        prover.push();

        let ctx = prover.get_context();
        let at_most_n_true = Bool::pb_le(ctx, &slice_vars, at_most_n as i32);
        prover.add_assumption(&at_most_n_true);
    };

    // TODO: we could have min_least_bound set to 1 if we could conclude for
    // sure that the program must verify (assuming the axioms are correct) when
    // all sliceable statements are removed. however, this is sometimes not the
    // case:
    // - tick statements are not sliced by default (because slicing them by
    //   default has adverse performance effects on some benchmarks :( )
    // - if otherwise the program is partially sliced (this is currently not
    //   supported anyways, but we'd like to have this in the future)
    //
    // the fix would be to track explicitly whether we can make that assumption
    // that min_least_bound is 1.
    let min_least_bound = 0;
    let mut minimize = PartialMinimizer::new(min_least_bound..=slice_vars.len());

    let mut cur_solver_n = None;
    let mut slice_searcher = SliceModelSearch::new(active_slice_vars.to_vec());
    while let Some(n) = minimize.next_trial() {
        cur_solver_n = Some(n);
        limits_ref.check_limits()?;

        let entered = info_span!(
            "at most n statements",
            n = n,
            max_reject = minimize.max_reject(),
            min_accept = minimize.min_accept(),
            res = tracing::field::Empty,
        )
        .entered();

        set_at_most_true(prover, n);
        if let Some(timeout) = limits_ref.time_left() {
            prover.set_timeout(timeout);
        }
        let res = prover.check_sat();

        entered.record("res", tracing::field::debug(res));

        if prover.get_reason_unknown() == Some(ReasonUnknown::Interrupted) {
            return Err(VerifyError::Interrupted);
        }

        let mut done = false;
        if let Some(model) = prover.get_model() {
            if model.consistency() == ModelConsistency::Consistent
                || options.unknown == UnknownHandling::Accept
            {
                let num_actually_true = slice_searcher.found_model(model);
                assert!(num_actually_true <= n);
                if num_actually_true != n {
                    debug!(
                        actually_true = num_actually_true,
                        distance = n - num_actually_true,
                        "obtained a better upper bound from model"
                    );
                }

                cur_solver_n = Some(num_actually_true);
                minimize.add_result(num_actually_true, PartialMinimizeResult::AcceptUpwards);

                done = true;

                // TODO: for subset inclusion we also want to add
                // constraints on the next model so that we only find a subset
                match options.minimality {
                    SliceMinimality::Any => break,
                    SliceMinimality::Subset | SliceMinimality::Size => {}
                }
            }
        }

        let choice = match res {
            SatResult::Unsat => PartialMinimizeResult::RejectDownwards,
            SatResult::Unknown if options.unknown == UnknownHandling::Stop => {
                PartialMinimizeResult::RejectDownwards
            }
            _ if !done => PartialMinimizeResult::Unknown,
            _ => continue,
        };
        minimize.add_result(n, choice);
    }

    // emit tracing info
    slice_searcher.finish();

    let enabled = minimize
        .min_accept()
        .or(minimize.max_reject())
        .unwrap_or(minimize.total_max());

    // after we're done searching, reset the solver to the last known
    // working number of statements.
    if let Some(cur_solver_n) = cur_solver_n {
        // only reset if the solver isn't already in the correct state
        if cur_solver_n != enabled {
            set_at_most_true(prover, enabled);
            if let Some(timeout) = limits_ref.time_left() {
                prover.set_timeout(timeout);
            }
            let res = prover.check_sat();
            if minimize.min_accept().is_some() {
                assert!(res == SatResult::Sat || res == SatResult::Unknown);
            } else if minimize.max_reject().is_some() {
                assert_eq!(res, SatResult::Unsat);
            } else if !active_slice_vars.is_empty() {
                assert_eq!(res, SatResult::Unknown);
            }
        }
    }

    assert_eq!(prover.level(), 2);
    Ok(())
}

/// Find a (minimal) slice that verifies.
#[instrument(level = "trace", skip_all)]
pub fn slice_unsat_search<'ctx>(
    exploration: &mut SubsetExploration<'ctx>,
    prover: &mut Prover<'ctx>,
    options: &SliceSolveOptions,
    limits_ref: &LimitsRef,
<<<<<<< HEAD
) -> Result<Option<ExtremalSet<'ctx>>, VerifyError> {
=======
) -> Result<Option<Vec<Bool<'ctx>>>, LimitError> {
    let mut slice_searcher =
        SliceModelSearch::new(exploration.variables().iter().cloned().collect_vec());
>>>>>>> 9840dd86
    let all_variables = exploration.variables().clone();

    while let Some(seed) = exploration.next_set() {
        limits_ref.check_limits()?;

<<<<<<< HEAD
        match check_proof_seed(prover, limits_ref, &seed) {
            Ok(ProveResult::Proof) => {
                let seed = unsat_core_to_seed(prover, &all_variables);

                // now start the shrinking, then block up
                let res_seed = match check_proof_seed(prover, limits_ref, &seed) {
                    Ok(ProveResult::Proof) => Some(unsat_core_to_seed(prover, &all_variables)),
                    Ok(ProveResult::Counterexample(_)) | Ok(ProveResult::Unknown(_)) => None,
                    Err(err) => return Err(VerifyError::ProverError(err)),
                };

                let res = exploration.shrink_block_up(seed, |_| res_seed.clone());
                return Ok(Some(ExtremalSet::MinimalUnsat(res)));
            }
            Ok(ProveResult::Counterexample(_)) => {
                // grow the counterexample and then block down

                let res_seed = match check_proof_seed(prover, limits_ref, &seed) {
                    Ok(ProveResult::Counterexample(_)) => true,
                    Ok(ProveResult::Proof) | Ok(ProveResult::Unknown(_)) => false,
                    Err(err) => return Err(VerifyError::ProverError(err)),
                };

                let res = exploration.grow_block_down(seed, |_| res_seed);
                return Ok(Some(ExtremalSet::MaximalSat(res)));
            }
            Ok(ProveResult::Unknown(_)) => {
                if options.continue_on_unknown {
                    // for seeds that result in unknown, just block them to
                    // ensure progress.
                    exploration.block_this(&seed);
                } else {
                    return Ok(None);
=======
        match check_proof_seed(&all_variables, prover, limits_ref, &seed) {
            ProveResult::Proof => {
                // now start the shrinking, then block up
                let res = exploration.shrink_block_unsat(seed, |seed| {
                    match check_proof_seed(&all_variables, prover, limits_ref, seed) {
                        ProveResult::Proof => Some(unsat_core_to_seed(prover, &all_variables)),
                        ProveResult::Counterexample | ProveResult::Unknown(_) => None,
                    }
                });

                let res_vec: Vec<_> = res.iter().cloned().collect();
                slice_searcher.found_active(res_vec);

                match options.minimality {
                    SliceMinimality::Any => break,
                    SliceMinimality::Subset => exploration.block_non_subset(&res),
                    SliceMinimality::Size => exploration.block_at_least(res.len()),
                }
            }
            ProveResult::Counterexample => {
                // grow the counterexample and then block down
                exploration.grow_block_sat(seed, |seed| {
                    match check_proof_seed(&all_variables, prover, limits_ref, seed) {
                        ProveResult::Counterexample => true,
                        ProveResult::Proof | ProveResult::Unknown(_) => false,
                    }
                });
            }
            ProveResult::Unknown(_) => {
                exploration.block_this(&seed);

                match options.unknown {
                    UnknownHandling::Continue => {}
                    UnknownHandling::Stop => {
                        tracing::trace!("stopping search because of unknown result");
                        break;
                    }
                    UnknownHandling::Accept => {
                        panic!("UnknownHandling::Accept is not sensible to find verifying slices")
                    }
>>>>>>> 9840dd86
                }
            }
            Err(err) => return Err(VerifyError::ProverError(err)),
        }
    }

    Ok(slice_searcher.finish())
}

#[instrument(level = "trace", skip_all, ret)]
fn check_proof_seed<'ctx>(
    all_variables: &IndexSet<Bool<'ctx>>,
    prover: &mut Prover<'ctx>,
    limits_ref: &LimitsRef,
<<<<<<< HEAD
    seed: &HashSet<Bool<'ctx>>,
) -> Result<ProveResult<'ctx>, ProverCommandError>  {
=======
    seed: &IndexSet<Bool<'ctx>>,
) -> ProveResult {
>>>>>>> 9840dd86
    let mut timeout = Duration::from_millis(100);
    if let Some(time_left) = limits_ref.time_left() {
        timeout = timeout.min(time_left);
    }

    prover.set_timeout(timeout);

    let (all_on, all_off): (IndexSet<_>, IndexSet<_>) = all_variables
        .iter()
        .cloned()
        .partition(|var| seed.contains(var));
    let all_on_assumptions = all_on.iter().cloned();
    let all_off_assumptions = all_off.iter().map(Bool::not);
    let all_assumptions = all_on_assumptions.chain(all_off_assumptions).collect_vec();

    // prover.push();
    prover.check_proof_assuming(&all_assumptions)
    // prover.pop();
}

fn unsat_core_to_seed<'ctx>(
    prover: &mut Prover<'ctx>,
    all_variables: &IndexSet<Bool<'ctx>>,
) -> IndexSet<Bool<'ctx>> {
    let unsat_core: IndexSet<Bool<'ctx>> = prover.get_unsat_core().into_iter().collect();
    all_variables.intersection(&unsat_core).cloned().collect()
}<|MERGE_RESOLUTION|>--- conflicted
+++ resolved
@@ -8,13 +8,8 @@
     SatResult, Statistics,
 };
 use z3rro::{
-<<<<<<< HEAD
-    model::InstrumentedModel,
+    model::{InstrumentedModel, ModelConsistency},
     prover::{ProveResult, Prover, ProverCommandError},
-=======
-    model::{InstrumentedModel, ModelConsistency},
-    prover::{ProveResult, Prover},
->>>>>>> 9840dd86
     util::ReasonUnknown,
 };
 
@@ -358,21 +353,7 @@
         self.prover.push();
 
         slice_sat_binary_search(&mut self.prover, &active_toggle_values, options, limits_ref)?;
-        let res = self.prover.check_proof();
-<<<<<<< HEAD
-
-        match res {
-            Err(err) => Err(VerifyError::ProverError(err)),
-            Ok(prove_result) => match &prove_result {
-                ProveResult::Counterexample(model) => {
-                    let slice_model =
-                    SliceModel::from_model(SliceMode::Error, &self.slice_stmts, selection, &model);
-                    Ok((prove_result, Some(slice_model)))
-                },
-                _ => Ok((prove_result, None)),
-            }
-        }
-=======
+        let res = self.prover.check_proof().map_err(|err| VerifyError::ProverError(err))?;
         let model = if let Some(model) = self.prover.get_model() {
             assert!(matches!(
                 res,
@@ -390,7 +371,6 @@
     /// Retrieve the underlying prover's statistics.
     pub fn get_statistics(&self) -> Statistics {
         self.prover.get_statistics()
->>>>>>> 9840dd86
     }
 }
 
@@ -615,62 +595,24 @@
     prover: &mut Prover<'ctx>,
     options: &SliceSolveOptions,
     limits_ref: &LimitsRef,
-<<<<<<< HEAD
-) -> Result<Option<ExtremalSet<'ctx>>, VerifyError> {
-=======
-) -> Result<Option<Vec<Bool<'ctx>>>, LimitError> {
+) -> Result<Option<Vec<Bool<'ctx>>>, VerifyError> {
     let mut slice_searcher =
         SliceModelSearch::new(exploration.variables().iter().cloned().collect_vec());
->>>>>>> 9840dd86
     let all_variables = exploration.variables().clone();
 
     while let Some(seed) = exploration.next_set() {
         limits_ref.check_limits()?;
 
-<<<<<<< HEAD
-        match check_proof_seed(prover, limits_ref, &seed) {
+        match check_proof_seed(&all_variables, prover, limits_ref, &seed) {
             Ok(ProveResult::Proof) => {
-                let seed = unsat_core_to_seed(prover, &all_variables);
-
                 // now start the shrinking, then block up
-                let res_seed = match check_proof_seed(prover, limits_ref, &seed) {
+                let res_seed = match check_proof_seed(&all_variables, prover, limits_ref, &seed) {
                     Ok(ProveResult::Proof) => Some(unsat_core_to_seed(prover, &all_variables)),
-                    Ok(ProveResult::Counterexample(_)) | Ok(ProveResult::Unknown(_)) => None,
-                    Err(err) => return Err(VerifyError::ProverError(err)),
+                    Ok(ProveResult::Counterexample) | Ok(ProveResult::Unknown(_)) => None,
+                    Err(err) => return Err(VerifyError::ProverError(err))
                 };
 
-                let res = exploration.shrink_block_up(seed, |_| res_seed.clone());
-                return Ok(Some(ExtremalSet::MinimalUnsat(res)));
-            }
-            Ok(ProveResult::Counterexample(_)) => {
-                // grow the counterexample and then block down
-
-                let res_seed = match check_proof_seed(prover, limits_ref, &seed) {
-                    Ok(ProveResult::Counterexample(_)) => true,
-                    Ok(ProveResult::Proof) | Ok(ProveResult::Unknown(_)) => false,
-                    Err(err) => return Err(VerifyError::ProverError(err)),
-                };
-
-                let res = exploration.grow_block_down(seed, |_| res_seed);
-                return Ok(Some(ExtremalSet::MaximalSat(res)));
-            }
-            Ok(ProveResult::Unknown(_)) => {
-                if options.continue_on_unknown {
-                    // for seeds that result in unknown, just block them to
-                    // ensure progress.
-                    exploration.block_this(&seed);
-                } else {
-                    return Ok(None);
-=======
-        match check_proof_seed(&all_variables, prover, limits_ref, &seed) {
-            ProveResult::Proof => {
-                // now start the shrinking, then block up
-                let res = exploration.shrink_block_unsat(seed, |seed| {
-                    match check_proof_seed(&all_variables, prover, limits_ref, seed) {
-                        ProveResult::Proof => Some(unsat_core_to_seed(prover, &all_variables)),
-                        ProveResult::Counterexample | ProveResult::Unknown(_) => None,
-                    }
-                });
+                let res = exploration.shrink_block_unsat(seed, |_| res_seed.clone());
 
                 let res_vec: Vec<_> = res.iter().cloned().collect();
                 slice_searcher.found_active(res_vec);
@@ -680,17 +622,19 @@
                     SliceMinimality::Subset => exploration.block_non_subset(&res),
                     SliceMinimality::Size => exploration.block_at_least(res.len()),
                 }
-            }
-            ProveResult::Counterexample => {
+
+            }
+            Ok(ProveResult::Counterexample) => {
                 // grow the counterexample and then block down
-                exploration.grow_block_sat(seed, |seed| {
-                    match check_proof_seed(&all_variables, prover, limits_ref, seed) {
-                        ProveResult::Counterexample => true,
-                        ProveResult::Proof | ProveResult::Unknown(_) => false,
-                    }
-                });
-            }
-            ProveResult::Unknown(_) => {
+                let res_seed = match check_proof_seed(&all_variables, prover, limits_ref, &seed) {
+                    Ok(ProveResult::Counterexample) => true,
+                    Ok(ProveResult::Proof) | Ok(ProveResult::Unknown(_)) => false,
+                    Err(err) => return Err(VerifyError::ProverError(err)),
+                };
+
+                exploration.grow_block_sat(seed, |_| res_seed);
+            }
+            Ok(ProveResult::Unknown(_)) => {
                 exploration.block_this(&seed);
 
                 match options.unknown {
@@ -702,7 +646,6 @@
                     UnknownHandling::Accept => {
                         panic!("UnknownHandling::Accept is not sensible to find verifying slices")
                     }
->>>>>>> 9840dd86
                 }
             }
             Err(err) => return Err(VerifyError::ProverError(err)),
@@ -717,13 +660,8 @@
     all_variables: &IndexSet<Bool<'ctx>>,
     prover: &mut Prover<'ctx>,
     limits_ref: &LimitsRef,
-<<<<<<< HEAD
-    seed: &HashSet<Bool<'ctx>>,
-) -> Result<ProveResult<'ctx>, ProverCommandError>  {
-=======
     seed: &IndexSet<Bool<'ctx>>,
-) -> ProveResult {
->>>>>>> 9840dd86
+) -> Result<ProveResult, ProverCommandError> {
     let mut timeout = Duration::from_millis(100);
     if let Some(time_left) = limits_ref.time_left() {
         timeout = timeout.min(time_left);
