use std::time::Duration;

use indexmap::IndexSet;
use itertools::Itertools;
use tracing::{debug, info, info_span, instrument, warn};
use z3::{
    ast::{Bool, Dynamic},
    SatResult, Statistics,
};
use z3rro::{
    model::{InstrumentedModel, ModelConsistency},
    prover::{ProveResult, Prover},
    util::ReasonUnknown,
};

use crate::{
    ast::{ExprBuilder, Span},
    resource_limits::{LimitError, LimitsRef},
    slicing::{
        model::{SliceMode, SliceModel},
        util::{PartialMinimizeResult, SubsetExploration},
    },
    smt::translate_exprs::TranslateExprs,
    VerifyError,
};

use super::{
    selection::SliceSelection,
    transform::{SliceStmt, SliceStmts},
    util::PartialMinimizer,
};

/// Whether and if so, with respect to which metric to minimize slices.
#[derive(Debug, Clone, Copy, PartialEq, Eq)]
pub enum SliceMinimality {
    /// Any slice is acceptable, do not minimize.
    Any,
    /// Find a minimal slice with respect to subset inclusion.
    Subset,
    /// Find the smallest slice with respect to number of statements included.
    Size,
}

#[derive(Debug, Clone, Copy, PartialEq, Eq)]
pub enum UnknownHandling {
    /// Skip unknown results (but continue the search).
    Continue,
    /// Stop the search on unknown results and return the best slice found
    /// before that, if any.
    Stop,
    /// Accept a slice if the solver returned unknown. The resulting
    /// [`SliceModel`] will have [`ModelConsistency::Unknown`], i.e. there are
    /// *no guarantees* whether the result is actually a valid slice!
    Accept,
}

/// Configuration for the slice solver.
#[derive(Debug)]
pub struct SliceSolveOptions {
    pub minimality: SliceMinimality,
    pub unknown: UnknownHandling,
}

/// Extended version of [`SliceStmts`] with SMT variables attached.
pub struct SmtSliceStmts<'ctx> {
    pub(super) stmts: Vec<(SliceStmt, Bool<'ctx>)>,
    constraints: Bool<'ctx>,
}

impl<'ctx> SmtSliceStmts<'ctx> {
    fn new<'smt>(slice_stmts: SliceStmts, translate: &mut TranslateExprs<'smt, 'ctx>) -> Self {
        let builder = ExprBuilder::new(Span::dummy_span());

        // retrieve the Bool SMT variable from the translator for each
        // statement. they were already created when we translated the VC.
        let stmts: Vec<(SliceStmt, Bool<'_>)> = slice_stmts
            .stmts
            .into_iter()
            .map(|stmt| {
                let z3_var = translate.t_bool(&builder.var(stmt.ident, translate.ctx.tcx()));
                (stmt, z3_var)
            })
            .collect();

        // translate the constraints to SMT
        let constraints = Bool::and(
            translate.ctx.ctx(),
            &slice_stmts
                .constraints
                .iter()
                .map(|constraint| translate.t_bool(constraint))
                .collect::<Vec<_>>(),
        );

        SmtSliceStmts { stmts, constraints }
    }

    // collect all top-level variables, excluding those for slicing. they
    // will be universally quantified for the exists-forall translation.
    fn universally_bound<'smt>(
        &self,
        translate: &TranslateExprs<'smt, 'ctx>,
    ) -> Vec<Dynamic<'ctx>> {
        translate
            .local_scope()
            .get_bounds()
            .filter(|bound| {
                if let Some(bound) = bound.as_bool() {
                    self.stmts.iter().all(|(_, b)| b != &bound)
                } else {
                    true
                }
            })
            .cloned()
            .collect()
    }

    fn split_by_selection(&self, selection: &SliceSelection) -> (Vec<Bool<'ctx>>, Vec<Bool<'ctx>>) {
        let mut active = vec![];
        let mut inactive = vec![];
        for (stmt, var) in &self.stmts {
            if selection.enables(&stmt.selection) {
                active.push(var.clone());
            } else {
                inactive.push(var.clone());
            }
        }
        (active, inactive)
    }
}

/// A structure that wraps the other SMT structures to do SMT-based program
/// slicing by doing a binary search of upper bounds on the number of statements
/// we're keeping in the program.
pub struct SliceSolver<'ctx> {
    prover: Prover<'ctx>,
    slice_stmts: SmtSliceStmts<'ctx>,
    universally_bound: Vec<Dynamic<'ctx>>,
}

impl<'ctx> SliceSolver<'ctx> {
    pub fn new<'smt>(
        slice_stmts: SliceStmts,
        translate: &mut TranslateExprs<'smt, 'ctx>,
        prover: Prover<'ctx>,
    ) -> Self {
        let slice_stmts = SmtSliceStmts::new(slice_stmts, translate);
        let universally_bound = slice_stmts.universally_bound(translate);

        SliceSolver {
            prover,
            slice_stmts,
            universally_bound,
        }
    }

    fn translate_selection(&self, selection: &SliceSelection) -> (Vec<Bool<'ctx>>, Bool<'ctx>) {
        let (active, inactive) = self.slice_stmts.split_by_selection(selection);

        // inactive statements must be enabled in the slice
        let inactive_formula = Bool::and(self.prover.get_context(), &inactive);

        debug!(
            active = active.len(),
            inactive = inactive.len(),
            "translated slice selection"
        );

        (active, inactive_formula)
    }

    /*
    /// Run [`check_original_proof`] on the original query, without slicing anything.
    pub fn check_original_proof(&mut self) -> ProveResult<'ctx> {
        self.prover.pop();
        self.prover.push();
        let active_toggle_values: Vec<_> = self
            .slice_stmts
            .iter()
            .map(|(_, value)| value.clone())
            .collect();
        self.prover.add_assumption(&Bool::and(
            self.prover.solver().get_context(),
            &active_toggle_values,
        ));
        self.prover.check_proof()
    } */

    /// Minimize the number of statements while the program still verifies using
    /// an exists-forall encoding.
    #[instrument(level = "info", skip_all)]
<<<<<<< HEAD
    pub fn exists_verified_slice(
        &self,
=======
    pub fn slice_verifying_exists_forall(
        &mut self,
>>>>>>> d3922b59
        options: &SliceSolveOptions,
        limits_ref: &LimitsRef,
    ) -> Result<Option<SliceModel>, VerifyError> {
        assert_eq!(self.prover.level(), 0);
        let mut prover = self.prover.clone();

        let selection = SliceSelection::VERIFIED_SELECTION;
        let (active_toggle_values, inactive_formula) = self.translate_selection(&selection);

        let (prover, universally_bound) = (&mut prover, &self.universally_bound);

        prover.add_assumption(&self.slice_stmts.constraints);
        let mut exists_forall_solver = prover.to_exists_forall(universally_bound);
        exists_forall_solver.add_assumption(&inactive_formula);
        exists_forall_solver.push();
        exists_forall_solver.push();
        exists_forall_solver = slice_sat_binary_search(
            exists_forall_solver,
            &active_toggle_values,
            options,
            limits_ref,
        )?;
        if exists_forall_solver.check_sat() == SatResult::Sat {
            let model = exists_forall_solver.get_model().unwrap();
            let slice_model =
                SliceModel::from_model(SliceMode::Verify, &self.slice_stmts, selection, &model);
            Ok(Some(slice_model))
        } else {
            Ok(None)
        }
    }

    /// Get a "slice while verified" from the SMT solver's unsat core.
    #[instrument(level = "info", skip_all)]
<<<<<<< HEAD
    pub fn verified_slice_unsat_core(
        &self,
=======
    pub fn slice_verifying_unsat_core(
        &mut self,
>>>>>>> d3922b59
        limits_ref: &LimitsRef,
    ) -> Result<Option<SliceModel>, VerifyError> {
        assert_eq!(self.prover.level(), 0);
        let mut prover = self.prover.clone();

        let selection = SliceSelection::VERIFIED_SELECTION;
        let (active_toggle_values, inactive_formula) = self.translate_selection(&selection);

        if let Some(timeout) = limits_ref.time_left() {
            prover.set_timeout(timeout);
        }

        prover.add_assumption(&self.slice_stmts.constraints);
        prover.add_assumption(&inactive_formula);
        let res = prover.check_proof_assuming(&active_toggle_values);

        let mut slice_searcher = SliceModelSearch::new(active_toggle_values.clone());
        if let ProveResult::Proof = res {
            slice_searcher.found_active(prover.get_unsat_core());
        }

        Ok(slice_searcher.finish().map(|minimal_unsat| {
            SliceModel::from_enabled(
                SliceMode::Verify,
                &self.slice_stmts,
                selection.clone(),
                minimal_unsat,
            )
        }))
    }

    /// Get a "slice while verified" from an unsatisfiable subset enumeration
    /// algorithm.
    #[instrument(level = "info", skip_all)]
<<<<<<< HEAD
    pub fn verified_slice_mus(
        &self,
=======
    pub fn slice_verifying_enumerate(
        &mut self,
>>>>>>> d3922b59
        options: &SliceSolveOptions,
        limits_ref: &LimitsRef,
    ) -> Result<Option<SliceModel>, VerifyError> {
        assert_eq!(self.prover.level(), 0);
        let mut prover = self.prover.clone();

        let selection = SliceSelection::VERIFIED_SELECTION;
        let (active_toggle_values, inactive_formula) = self.translate_selection(&selection);

        prover.add_assumption(&self.slice_stmts.constraints);
        prover.add_assumption(&inactive_formula);

        // TODO: re-use the unsat core from the proof instead of starting fresh
<<<<<<< HEAD
        let mut slice_searcher = SliceModelSearch::new(active_toggle_values.clone());
        let mut subset_explorer =
            SubsetExploration::new(self.prover.solver().get_context(), active_toggle_values);
        while let Some(extremal_set) =
            slice_next_extremal_set(&mut subset_explorer, &mut prover, options, limits_ref)?
        {
            if let ExtremalSet::MinimalUnsat(minimal_unsat) = extremal_set {
                let minimal_unsat: Vec<_> = minimal_unsat.into_iter().collect();
                slice_searcher.found_active(minimal_unsat);

                // stop at the first nontrivial result if requested
                if !options.globally_optimal {
                    break;
                }
            } else {
                // continue
            }
        }
=======
        let context = self.prover.get_context();
        let mut subset_explorer = {
            let active_toggle_values = active_toggle_values.iter().cloned().collect();
            let extensive: IndexSet<Bool<'_>> = self
                .slice_stmts
                .stmts
                .iter()
                .flat_map(|(slice_stmt, var)| {
                    if slice_stmt.selection.concordant {
                        Some(var.clone())
                    } else {
                        None
                    }
                })
                .collect();
            let reductive: IndexSet<Bool<'_>> = self
                .slice_stmts
                .stmts
                .iter()
                .flat_map(|(slice_stmt, var)| {
                    if slice_stmt.selection.discordant {
                        Some(var.clone())
                    } else {
                        None
                    }
                })
                .collect();
            SubsetExploration::new(context, active_toggle_values, extensive, reductive)
        };
>>>>>>> d3922b59

        let res = slice_unsat_search(&mut subset_explorer, &mut self.prover, options, limits_ref)?;

        Ok(res.map(|minimal_unsat| {
            SliceModel::from_enabled(
                SliceMode::Verify,
                &self.slice_stmts,
                selection.clone(),
                minimal_unsat,
            )
        }))
    }

    /// Minimize the number of statements while the program is rejected with a counterexample.
    #[instrument(level = "info", skip_all)]
<<<<<<< HEAD
    pub fn slice_while_failing(
        &self,
        options: &SliceSolveOptions,
        limits_ref: &LimitsRef,
    ) -> Result<(ProveResult<'ctx>, Option<SliceModel>), VerifyError> {
        assert_eq!(self.prover.level(), 0);
        let mut prover = self.prover.clone();
=======
    pub fn slice_failing_binary_search(
        &mut self,
        options: &SliceSolveOptions,
        limits_ref: &LimitsRef,
    ) -> Result<(ProveResult, Option<(InstrumentedModel<'ctx>, SliceModel)>), VerifyError> {
        if !self.prover.has_provables() {
            return Ok((ProveResult::Proof, None));
        }

        assert_eq!(self.prover.level(), 2);
        self.prover.pop();
        self.prover.pop();
        self.prover.push();
>>>>>>> d3922b59

        let selection = SliceSelection::FAILURE_SELECTION;
        let (active_toggle_values, inactive_formula) = self.translate_selection(&selection);

        prover.add_assumption(&self.slice_stmts.constraints);
        prover.add_assumption(&inactive_formula);
        let mut prover = prover.clone();

<<<<<<< HEAD
        prover = slice_sat_binary_search(prover, &active_toggle_values, options, limits_ref)?;
        let res = prover.check_proof();
        let slice_model = if let ProveResult::Counterexample(model) = &res {
=======
        slice_sat_binary_search(&mut self.prover, &active_toggle_values, options, limits_ref)?;
        let res = self.prover.check_proof();
        let model = if let Some(model) = self.prover.get_model() {
            assert!(matches!(
                res,
                ProveResult::Counterexample | ProveResult::Unknown(_)
            ));
>>>>>>> d3922b59
            let slice_model =
                SliceModel::from_model(SliceMode::Error, &self.slice_stmts, selection, &model);
            Some((model, slice_model))
        } else {
            None
        };
        Ok((res, model))
    }

    /// Retrieve the underlying prover's statistics.
    pub fn get_statistics(&self) -> Statistics {
        self.prover.get_statistics()
    }
}

/// A structure to keep track of some information during the slice search.
struct SliceModelSearch<'ctx> {
    active_slice_vars: Vec<Bool<'ctx>>,
    first_accepted: Option<usize>,
    num_slices_accepted: usize,
    optimum_so_far: Option<Vec<Bool<'ctx>>>,
}

impl<'ctx> SliceModelSearch<'ctx> {
    fn new(active_slice_vars: Vec<Bool<'ctx>>) -> Self {
        SliceModelSearch {
            active_slice_vars,
            first_accepted: None,
            num_slices_accepted: 0,
            optimum_so_far: None,
        }
    }

    fn found_model(&mut self, model: InstrumentedModel<'ctx>) -> usize {
        let model = model.into_model(); // we don't need the accessed tracking
        let slice_vars: Vec<_> = self
            .active_slice_vars
            .iter()
            .filter(move |var| {
                // evaluate a value in the model without model completion
                let symbolic: Bool<'ctx> = model.eval(*var, false).unwrap();
                // if it is a concrete value in the model, use it.
                // otherwise it is irrelevant and we set it to false.
                symbolic.as_bool().unwrap_or(false)
            })
            .cloned()
            .collect();
        self.found_active(slice_vars)
    }

    fn found_active(&mut self, slice_vars: Vec<Bool<'ctx>>) -> usize {
        let slice_vars_len = slice_vars.len();

        debug!(
            slice_size = slice_vars_len,
            removed_statements = self.active_slice_vars.len() - slice_vars_len,
            "found a slice"
        );

        self.num_slices_accepted += 1;

        if self.first_accepted.is_none() {
            self.first_accepted = Some(slice_vars_len);
        }

        if let Some(ref mut optimum_so_far) = &mut self.optimum_so_far {
            if optimum_so_far.len() > slice_vars_len {
                *optimum_so_far = slice_vars;
            }
        } else {
            self.optimum_so_far = Some(slice_vars);
        }

        slice_vars_len
    }

    fn finish(self) -> Option<Vec<Bool<'ctx>>> {
        if let Some(slice_model) = self.optimum_so_far {
            info!(
                slice_size = slice_model.len(),
                removed_statements = self.active_slice_vars.len() - slice_model.len(),
                from_first_model = self.first_accepted.map(|x| x - slice_model.len()),
                found_slices = self.num_slices_accepted,
                "slicing successful"
            );
            Some(slice_model)
        } else {
            info!("no slice accepted");
            None
        }
    }
}

/// Slice on the provided prover with the given slice variables while the solver
/// returns SAT. We do a kind of binary search on the number of enabled slice
/// variables using Z3's `pb_le` constraint (at most n true).
fn slice_sat_binary_search<'ctx>(
    base_prover: Prover<'ctx>,
    active_slice_vars: &[Bool<'ctx>],
    options: &SliceSolveOptions,
    limits_ref: &LimitsRef,
) -> Result<Prover<'ctx>, VerifyError> {
    assert_eq!(base_prover.level(), 0);

    let slice_vars: Vec<(&Bool<'ctx>, i32)> =
        active_slice_vars.iter().map(|value| (value, 1)).collect();

    let set_at_most_true = |prover: &mut Prover<'ctx>, at_most_n: usize| {
<<<<<<< HEAD
        let ctx = prover.solver().get_context();
=======
        prover.pop();
        prover.push();

        let ctx = prover.get_context();
>>>>>>> d3922b59
        let at_most_n_true = Bool::pb_le(ctx, &slice_vars, at_most_n as i32);
        prover.add_assumption(&at_most_n_true);
    };

    // TODO: we could have min_least_bound set to 1 if we could conclude for
    // sure that the program must verify (assuming the axioms are correct) when
    // all sliceable statements are removed. however, this is sometimes not the
    // case:
    // - tick statements are not sliced by default (because slicing them by
    //   default has adverse performance effects on some benchmarks :( )
    // - if otherwise the program is partially sliced (this is currently not
    //   supported anyways, but we'd like to have this in the future)
    //
    // the fix would be to track explicitly whether we can make that assumption
    // that min_least_bound is 1.
    let min_least_bound = 0;
    let mut minimize = PartialMinimizer::new(min_least_bound..=slice_vars.len());

    struct IterationInfo<'ctx> {
        n: usize,
        prover: Prover<'ctx>,
    }
    let mut cur_info = None;
    let mut slice_searcher = SliceModelSearch::new(active_slice_vars.to_vec());
    while let Some(n) = minimize.next_trial() {
        cur_info = Some(IterationInfo {
            n,
            prover: base_prover.clone(),
        });
        let current_prover = &mut cur_info.as_mut().unwrap().prover;
        limits_ref.check_limits()?;

        let entered = info_span!(
            "at most n statements",
            n = n,
            max_reject = minimize.max_reject(),
            min_accept = minimize.min_accept(),
            res = tracing::field::Empty,
        )
        .entered();

        set_at_most_true(current_prover, n);
        if let Some(timeout) = limits_ref.time_left() {
            current_prover.set_timeout(timeout);
        }
        let res = current_prover.check_sat();

        entered.record("res", tracing::field::debug(res));

<<<<<<< HEAD
        match res {
            SatResult::Sat => {
                let model = current_prover.get_model().unwrap();
                let num_actually_true = slice_searcher.found_model(model);
=======
        if prover.get_reason_unknown() == Some(ReasonUnknown::Interrupted) {
            return Err(VerifyError::Interrupted);
        }
>>>>>>> d3922b59

        let mut done = false;
        if let Some(model) = prover.get_model() {
            if model.consistency() == ModelConsistency::Consistent
                || options.unknown == UnknownHandling::Accept
            {
                let num_actually_true = slice_searcher.found_model(model);
                assert!(num_actually_true <= n);
                if num_actually_true != n {
                    debug!(
                        actually_true = num_actually_true,
                        distance = n - num_actually_true,
                        "obtained a better upper bound from model"
                    );
                }

                cur_solver_n = Some(num_actually_true);
                minimize.add_result(num_actually_true, PartialMinimizeResult::AcceptUpwards);

                done = true;

                // TODO: for subset inclusion we also want to add
                // constraints on the next model so that we only find a subset
                match options.minimality {
                    SliceMinimality::Any => break,
                    SliceMinimality::Subset | SliceMinimality::Size => {}
                }
            }
<<<<<<< HEAD
            SatResult::Unknown => {
                if current_prover.get_reason_unknown() == Some(ReasonUnknown::Interrupted) {
                    return Err(VerifyError::Interrupted);
                }
                let res = if options.continue_on_unknown {
                    PartialMinimizeResult::Unknown
                } else {
                    PartialMinimizeResult::RejectDownwards
                };
                minimize.add_result(n, res)
            }
            SatResult::Unsat => minimize.add_result(n, PartialMinimizeResult::RejectDownwards),
=======
>>>>>>> d3922b59
        }

        let choice = match res {
            SatResult::Unsat => PartialMinimizeResult::RejectDownwards,
            SatResult::Unknown if options.unknown == UnknownHandling::Stop => {
                PartialMinimizeResult::RejectDownwards
            }
            _ if !done => PartialMinimizeResult::Unknown,
            _ => continue,
        };
        minimize.add_result(n, choice);
    }

    // emit tracing info
    slice_searcher.finish();

    let enabled = minimize
        .min_accept()
        .or(minimize.max_reject())
        .unwrap_or(minimize.total_max());

    // after we're done searching, reset the solver to the last known
    // working number of statements.
    if let Some(IterationInfo {
        n,
        prover: last_prover,
    }) = cur_info
    {
        if n == enabled {
            Ok(last_prover)
        } else {
            let mut prover = base_prover.clone();
            // only reset if the solver isn't already in the correct state
            set_at_most_true(&mut prover, enabled);
            if let Some(timeout) = limits_ref.time_left() {
                prover.set_timeout(timeout);
            }
            let res = prover.check_sat();
            if minimize.min_accept().is_some() {
                assert!(res == SatResult::Sat || res == SatResult::Unknown);
            } else if minimize.max_reject().is_some() {
                assert_eq!(res, SatResult::Unsat);
            } else if !active_slice_vars.is_empty() {
                assert_eq!(res, SatResult::Unknown);
            }
            Ok(prover)
        }
    } else {
        Ok(base_prover)
    }
}

/// Find a (minimal) slice that verifies.
#[instrument(level = "trace", skip_all)]
pub fn slice_unsat_search<'ctx>(
    exploration: &mut SubsetExploration<'ctx>,
    prover: &mut Prover<'ctx>,
    options: &SliceSolveOptions,
    limits_ref: &LimitsRef,
) -> Result<Option<Vec<Bool<'ctx>>>, LimitError> {
    let mut slice_searcher =
        SliceModelSearch::new(exploration.variables().iter().cloned().collect_vec());
    let all_variables = exploration.variables().clone();

    while let Some(seed) = exploration.next_set() {
        limits_ref.check_limits()?;

        match check_proof_seed(&all_variables, prover, limits_ref, &seed) {
            ProveResult::Proof => {
                // now start the shrinking, then block up
                let res = exploration.shrink_block_unsat(seed, |seed| {
                    match check_proof_seed(&all_variables, prover, limits_ref, seed) {
                        ProveResult::Proof => Some(unsat_core_to_seed(prover, &all_variables)),
                        ProveResult::Counterexample | ProveResult::Unknown(_) => None,
                    }
                });

                let res_vec: Vec<_> = res.iter().cloned().collect();
                slice_searcher.found_active(res_vec);

                match options.minimality {
                    SliceMinimality::Any => break,
                    SliceMinimality::Subset => exploration.block_non_subset(&res),
                    SliceMinimality::Size => exploration.block_at_least(res.len()),
                }
            }
            ProveResult::Counterexample => {
                // grow the counterexample and then block down
                exploration.grow_block_sat(seed, |seed| {
                    match check_proof_seed(&all_variables, prover, limits_ref, seed) {
                        ProveResult::Counterexample => true,
                        ProveResult::Proof | ProveResult::Unknown(_) => false,
                    }
                });
            }
            ProveResult::Unknown(_) => {
                exploration.block_this(&seed);

                match options.unknown {
                    UnknownHandling::Continue => {}
                    UnknownHandling::Stop => {
                        tracing::trace!("stopping search because of unknown result");
                        break;
                    }
                    UnknownHandling::Accept => {
                        panic!("UnknownHandling::Accept is not sensible to find verifying slices")
                    }
                }
            }
        }
    }

    Ok(slice_searcher.finish())
}

#[instrument(level = "trace", skip_all, ret)]
fn check_proof_seed<'ctx>(
    all_variables: &IndexSet<Bool<'ctx>>,
    prover: &mut Prover<'ctx>,
    limits_ref: &LimitsRef,
    seed: &IndexSet<Bool<'ctx>>,
) -> ProveResult {
    let mut timeout = Duration::from_millis(100);
    if let Some(time_left) = limits_ref.time_left() {
        timeout = timeout.min(time_left);
    }

    prover.set_timeout(timeout);

    let (all_on, all_off): (IndexSet<_>, IndexSet<_>) = all_variables
        .iter()
        .cloned()
        .partition(|var| seed.contains(var));
    let all_on_assumptions = all_on.iter().cloned();
    let all_off_assumptions = all_off.iter().map(Bool::not);
    let all_assumptions = all_on_assumptions.chain(all_off_assumptions).collect_vec();

    // prover.push();
    prover.check_proof_assuming(&all_assumptions)
    // prover.pop();
}

fn unsat_core_to_seed<'ctx>(
    prover: &mut Prover<'ctx>,
    all_variables: &IndexSet<Bool<'ctx>>,
) -> IndexSet<Bool<'ctx>> {
    let unsat_core: IndexSet<Bool<'ctx>> = prover.get_unsat_core().into_iter().collect();
    all_variables.intersection(&unsat_core).cloned().collect()
}<|MERGE_RESOLUTION|>--- conflicted
+++ resolved
@@ -142,10 +142,13 @@
     pub fn new<'smt>(
         slice_stmts: SliceStmts,
         translate: &mut TranslateExprs<'smt, 'ctx>,
-        prover: Prover<'ctx>,
+        mut prover: Prover<'ctx>,
     ) -> Self {
         let slice_stmts = SmtSliceStmts::new(slice_stmts, translate);
         let universally_bound = slice_stmts.universally_bound(translate);
+
+        prover.push();
+        prover.push();
 
         SliceSolver {
             prover,
@@ -189,31 +192,28 @@
     /// Minimize the number of statements while the program still verifies using
     /// an exists-forall encoding.
     #[instrument(level = "info", skip_all)]
-<<<<<<< HEAD
-    pub fn exists_verified_slice(
-        &self,
-=======
     pub fn slice_verifying_exists_forall(
         &mut self,
->>>>>>> d3922b59
         options: &SliceSolveOptions,
         limits_ref: &LimitsRef,
     ) -> Result<Option<SliceModel>, VerifyError> {
-        assert_eq!(self.prover.level(), 0);
-        let mut prover = self.prover.clone();
+        assert_eq!(self.prover.level(), 2);
+        self.prover.pop();
+        self.prover.pop();
+        self.prover.push();
 
         let selection = SliceSelection::VERIFIED_SELECTION;
         let (active_toggle_values, inactive_formula) = self.translate_selection(&selection);
 
-        let (prover, universally_bound) = (&mut prover, &self.universally_bound);
+        let (prover, universally_bound) = (&mut self.prover, &self.universally_bound);
 
         prover.add_assumption(&self.slice_stmts.constraints);
         let mut exists_forall_solver = prover.to_exists_forall(universally_bound);
         exists_forall_solver.add_assumption(&inactive_formula);
         exists_forall_solver.push();
         exists_forall_solver.push();
-        exists_forall_solver = slice_sat_binary_search(
-            exists_forall_solver,
+        slice_sat_binary_search(
+            &mut exists_forall_solver,
             &active_toggle_values,
             options,
             limits_ref,
@@ -230,32 +230,29 @@
 
     /// Get a "slice while verified" from the SMT solver's unsat core.
     #[instrument(level = "info", skip_all)]
-<<<<<<< HEAD
-    pub fn verified_slice_unsat_core(
-        &self,
-=======
     pub fn slice_verifying_unsat_core(
         &mut self,
->>>>>>> d3922b59
         limits_ref: &LimitsRef,
     ) -> Result<Option<SliceModel>, VerifyError> {
-        assert_eq!(self.prover.level(), 0);
-        let mut prover = self.prover.clone();
+        assert_eq!(self.prover.level(), 2);
+        self.prover.pop();
+        self.prover.pop();
+        self.prover.push();
 
         let selection = SliceSelection::VERIFIED_SELECTION;
         let (active_toggle_values, inactive_formula) = self.translate_selection(&selection);
 
         if let Some(timeout) = limits_ref.time_left() {
-            prover.set_timeout(timeout);
-        }
-
-        prover.add_assumption(&self.slice_stmts.constraints);
-        prover.add_assumption(&inactive_formula);
-        let res = prover.check_proof_assuming(&active_toggle_values);
+            self.prover.set_timeout(timeout);
+        }
+
+        self.prover.add_assumption(&self.slice_stmts.constraints);
+        self.prover.add_assumption(&inactive_formula);
+        let res = self.prover.check_proof_assuming(&active_toggle_values);
 
         let mut slice_searcher = SliceModelSearch::new(active_toggle_values.clone());
         if let ProveResult::Proof = res {
-            slice_searcher.found_active(prover.get_unsat_core());
+            slice_searcher.found_active(self.prover.get_unsat_core());
         }
 
         Ok(slice_searcher.finish().map(|minimal_unsat| {
@@ -271,46 +268,23 @@
     /// Get a "slice while verified" from an unsatisfiable subset enumeration
     /// algorithm.
     #[instrument(level = "info", skip_all)]
-<<<<<<< HEAD
-    pub fn verified_slice_mus(
-        &self,
-=======
     pub fn slice_verifying_enumerate(
         &mut self,
->>>>>>> d3922b59
         options: &SliceSolveOptions,
         limits_ref: &LimitsRef,
     ) -> Result<Option<SliceModel>, VerifyError> {
-        assert_eq!(self.prover.level(), 0);
-        let mut prover = self.prover.clone();
+        assert_eq!(self.prover.level(), 2);
+        self.prover.pop();
+        self.prover.pop();
+        self.prover.push();
 
         let selection = SliceSelection::VERIFIED_SELECTION;
         let (active_toggle_values, inactive_formula) = self.translate_selection(&selection);
 
-        prover.add_assumption(&self.slice_stmts.constraints);
-        prover.add_assumption(&inactive_formula);
+        self.prover.add_assumption(&self.slice_stmts.constraints);
+        self.prover.add_assumption(&inactive_formula);
 
         // TODO: re-use the unsat core from the proof instead of starting fresh
-<<<<<<< HEAD
-        let mut slice_searcher = SliceModelSearch::new(active_toggle_values.clone());
-        let mut subset_explorer =
-            SubsetExploration::new(self.prover.solver().get_context(), active_toggle_values);
-        while let Some(extremal_set) =
-            slice_next_extremal_set(&mut subset_explorer, &mut prover, options, limits_ref)?
-        {
-            if let ExtremalSet::MinimalUnsat(minimal_unsat) = extremal_set {
-                let minimal_unsat: Vec<_> = minimal_unsat.into_iter().collect();
-                slice_searcher.found_active(minimal_unsat);
-
-                // stop at the first nontrivial result if requested
-                if !options.globally_optimal {
-                    break;
-                }
-            } else {
-                // continue
-            }
-        }
-=======
         let context = self.prover.get_context();
         let mut subset_explorer = {
             let active_toggle_values = active_toggle_values.iter().cloned().collect();
@@ -340,7 +314,6 @@
                 .collect();
             SubsetExploration::new(context, active_toggle_values, extensive, reductive)
         };
->>>>>>> d3922b59
 
         let res = slice_unsat_search(&mut subset_explorer, &mut self.prover, options, limits_ref)?;
 
@@ -356,15 +329,6 @@
 
     /// Minimize the number of statements while the program is rejected with a counterexample.
     #[instrument(level = "info", skip_all)]
-<<<<<<< HEAD
-    pub fn slice_while_failing(
-        &self,
-        options: &SliceSolveOptions,
-        limits_ref: &LimitsRef,
-    ) -> Result<(ProveResult<'ctx>, Option<SliceModel>), VerifyError> {
-        assert_eq!(self.prover.level(), 0);
-        let mut prover = self.prover.clone();
-=======
     pub fn slice_failing_binary_search(
         &mut self,
         options: &SliceSolveOptions,
@@ -378,20 +342,14 @@
         self.prover.pop();
         self.prover.pop();
         self.prover.push();
->>>>>>> d3922b59
 
         let selection = SliceSelection::FAILURE_SELECTION;
         let (active_toggle_values, inactive_formula) = self.translate_selection(&selection);
 
-        prover.add_assumption(&self.slice_stmts.constraints);
-        prover.add_assumption(&inactive_formula);
-        let mut prover = prover.clone();
-
-<<<<<<< HEAD
-        prover = slice_sat_binary_search(prover, &active_toggle_values, options, limits_ref)?;
-        let res = prover.check_proof();
-        let slice_model = if let ProveResult::Counterexample(model) = &res {
-=======
+        self.prover.add_assumption(&self.slice_stmts.constraints);
+        self.prover.add_assumption(&inactive_formula);
+        self.prover.push();
+
         slice_sat_binary_search(&mut self.prover, &active_toggle_values, options, limits_ref)?;
         let res = self.prover.check_proof();
         let model = if let Some(model) = self.prover.get_model() {
@@ -399,7 +357,6 @@
                 res,
                 ProveResult::Counterexample | ProveResult::Unknown(_)
             ));
->>>>>>> d3922b59
             let slice_model =
                 SliceModel::from_model(SliceMode::Error, &self.slice_stmts, selection, &model);
             Some((model, slice_model))
@@ -497,25 +454,21 @@
 /// returns SAT. We do a kind of binary search on the number of enabled slice
 /// variables using Z3's `pb_le` constraint (at most n true).
 fn slice_sat_binary_search<'ctx>(
-    base_prover: Prover<'ctx>,
+    prover: &mut Prover<'ctx>,
     active_slice_vars: &[Bool<'ctx>],
     options: &SliceSolveOptions,
     limits_ref: &LimitsRef,
-) -> Result<Prover<'ctx>, VerifyError> {
-    assert_eq!(base_prover.level(), 0);
+) -> Result<(), VerifyError> {
+    assert_eq!(prover.level(), 2);
 
     let slice_vars: Vec<(&Bool<'ctx>, i32)> =
         active_slice_vars.iter().map(|value| (value, 1)).collect();
 
     let set_at_most_true = |prover: &mut Prover<'ctx>, at_most_n: usize| {
-<<<<<<< HEAD
-        let ctx = prover.solver().get_context();
-=======
         prover.pop();
         prover.push();
 
         let ctx = prover.get_context();
->>>>>>> d3922b59
         let at_most_n_true = Bool::pb_le(ctx, &slice_vars, at_most_n as i32);
         prover.add_assumption(&at_most_n_true);
     };
@@ -534,18 +487,10 @@
     let min_least_bound = 0;
     let mut minimize = PartialMinimizer::new(min_least_bound..=slice_vars.len());
 
-    struct IterationInfo<'ctx> {
-        n: usize,
-        prover: Prover<'ctx>,
-    }
-    let mut cur_info = None;
+    let mut cur_solver_n = None;
     let mut slice_searcher = SliceModelSearch::new(active_slice_vars.to_vec());
     while let Some(n) = minimize.next_trial() {
-        cur_info = Some(IterationInfo {
-            n,
-            prover: base_prover.clone(),
-        });
-        let current_prover = &mut cur_info.as_mut().unwrap().prover;
+        cur_solver_n = Some(n);
         limits_ref.check_limits()?;
 
         let entered = info_span!(
@@ -557,24 +502,17 @@
         )
         .entered();
 
-        set_at_most_true(current_prover, n);
+        set_at_most_true(prover, n);
         if let Some(timeout) = limits_ref.time_left() {
-            current_prover.set_timeout(timeout);
-        }
-        let res = current_prover.check_sat();
+            prover.set_timeout(timeout);
+        }
+        let res = prover.check_sat();
 
         entered.record("res", tracing::field::debug(res));
 
-<<<<<<< HEAD
-        match res {
-            SatResult::Sat => {
-                let model = current_prover.get_model().unwrap();
-                let num_actually_true = slice_searcher.found_model(model);
-=======
         if prover.get_reason_unknown() == Some(ReasonUnknown::Interrupted) {
             return Err(VerifyError::Interrupted);
         }
->>>>>>> d3922b59
 
         let mut done = false;
         if let Some(model) = prover.get_model() {
@@ -603,21 +541,6 @@
                     SliceMinimality::Subset | SliceMinimality::Size => {}
                 }
             }
-<<<<<<< HEAD
-            SatResult::Unknown => {
-                if current_prover.get_reason_unknown() == Some(ReasonUnknown::Interrupted) {
-                    return Err(VerifyError::Interrupted);
-                }
-                let res = if options.continue_on_unknown {
-                    PartialMinimizeResult::Unknown
-                } else {
-                    PartialMinimizeResult::RejectDownwards
-                };
-                minimize.add_result(n, res)
-            }
-            SatResult::Unsat => minimize.add_result(n, PartialMinimizeResult::RejectDownwards),
-=======
->>>>>>> d3922b59
         }
 
         let choice = match res {
@@ -641,17 +564,10 @@
 
     // after we're done searching, reset the solver to the last known
     // working number of statements.
-    if let Some(IterationInfo {
-        n,
-        prover: last_prover,
-    }) = cur_info
-    {
-        if n == enabled {
-            Ok(last_prover)
-        } else {
-            let mut prover = base_prover.clone();
-            // only reset if the solver isn't already in the correct state
-            set_at_most_true(&mut prover, enabled);
+    if let Some(cur_solver_n) = cur_solver_n {
+        // only reset if the solver isn't already in the correct state
+        if cur_solver_n != enabled {
+            set_at_most_true(prover, enabled);
             if let Some(timeout) = limits_ref.time_left() {
                 prover.set_timeout(timeout);
             }
@@ -663,11 +579,11 @@
             } else if !active_slice_vars.is_empty() {
                 assert_eq!(res, SatResult::Unknown);
             }
-            Ok(prover)
-        }
-    } else {
-        Ok(base_prover)
-    }
+        }
+    }
+
+    assert_eq!(prover.level(), 2);
+    Ok(())
 }
 
 /// Find a (minimal) slice that verifies.
