//! This module glues all components of Caesar together.

use std::{
    fmt,
    fs::{create_dir_all, File},
<<<<<<< HEAD
    io::{self, Write},
=======
    io::Write,
>>>>>>> cd06d796
    ops::{Deref, DerefMut},
    sync::Mutex,
};

use crate::{
    ast::{
<<<<<<< HEAD
        stats::StatsVisitor, visit::VisitorMut, BinOpKind, Block, DeclKind, Expr, ExprData,
        ExprKind, LitKind, Shared, SourceFilePath, Span, Spanned, StoredFile, TyKind,
    },
    front::{
        parser::{self, ParseError},
        resolve::{Resolve, ResolveError},
        tycheck::{Tycheck, TycheckError},
    },
    intrinsic::annotations::AnnotationError,
    opt::{
        boolify::Boolify, egraph, qelim::Qelim, relational::Relational, unfolder::Unfolder,
        RemoveParens,
    },
=======
        stats::StatsVisitor, visit::VisitorMut, BinOpKind, Block, DeclKind, Diagnostic, Direction,
        Expr, ExprBuilder, Files, SourceFilePath, Span, StoredFile, TyKind, UnOpKind,
    },
    front::{
        parser::{self, ParseError},
        resolve::Resolve,
        tycheck::Tycheck,
    },
    mc::{self, JaniOptions},
    opt::{
        boolify::Boolify, egraph, qelim::Qelim, relational::Relational, unfolder::Unfolder,
        RemoveParens,
    },
>>>>>>> cd06d796
    pretty::{Doc, SimplePretty},
    print_diagnostic,
    procs::{
        monotonicity::MonotonicityVisitor,
        proc_verify::{to_direction_lower_bounds, verify_proc},
        SpecCall,
    },
    proof_rules::EncCall,
<<<<<<< HEAD
    servers::Server,
    smt::{translate_exprs::TranslateExprs, SmtCtx},
=======
    resource_limits::{LimitError, LimitsRef},
    slicing::{
        selection::SliceSelection,
        solver::{SliceModel, SliceSolver},
        transform::{SliceStmts, StmtSliceVisitor},
    },
    smt::{pretty_model, pretty_slice, translate_exprs::TranslateExprs, SmtCtx},
>>>>>>> cd06d796
    tyctx::TyCtx,
    vc::{subst::apply_subst, vcgen::Vcgen},
    version::write_detailed_version_info,
    Options, VerifyError,
<<<<<<< HEAD
};

use z3::{
    ast::{Ast, Bool},
    Config, Context,
};
use z3rro::{
    pretty::{get_pretty_solver_smtlib, get_solver_smtlib},
    prover::{ProveResult, Prover},
    util::{PrefixWriter, ReasonUnknown},
};

use tracing::{info, info_span, instrument, trace};
=======
};

use tracing::{info_span, instrument, trace};
use z3::{
    ast::{Ast, Bool},
    Config, Context,
};
use z3rro::{
    prover::{ProveResult, Prover},
    smtlib::Smtlib,
    util::PrefixWriter,
};
>>>>>>> cd06d796

/// Human-readable name for a source unit. Used for debugging and error messages.
#[derive(Debug, Hash, PartialEq, Eq, PartialOrd, Ord, Clone)]
pub struct SourceUnitName(String);

impl SourceUnitName {
    fn new_raw(source_file_path: &SourceFilePath) -> SourceUnitName {
        let short_path = source_file_path
            .relative_to_cwd()
            .unwrap()
            .to_string_lossy()
            .to_string();
        SourceUnitName(short_path)
    }

    fn new_decl(source_file_path: &SourceFilePath, decl: &DeclKind) -> SourceUnitName {
        let short_path = source_file_path
            .relative_to_cwd()
            .unwrap()
            .to_string_lossy()
            .to_string();
        SourceUnitName(format!("{}::{}", short_path, decl.name().name))
    }
}

impl fmt::Display for SourceUnitName {
    fn fmt(&self, f: &mut fmt::Formatter<'_>) -> fmt::Result {
        fmt::Display::fmt(&self.0, f)
    }
}

/// An _item_ is a piece of input. An item can be a procedure, a function, or a domain declaration.
pub struct Item<T> {
    name: SourceUnitName,
    span: tracing::Span,
    item: T,
}

impl<T> Item<T> {
    pub fn new(name: SourceUnitName, item: T) -> Self {
        let span = info_span!("item", name=%name);
        Item { name, span, item }
    }

    pub fn init(name: SourceUnitName, init: impl FnOnce() -> T) -> Self {
        Item::new(name, ()).map(|()| init())
    }

    pub fn try_init<E>(
        name: SourceUnitName,
        init: impl FnOnce() -> Result<T, E>,
    ) -> Result<Item<T>, E> {
        let res = Item::init(name, init);
        Ok(Item {
            name: res.name,
            span: res.span,
            item: res.item?,
        })
    }

    pub fn enter(&mut self) -> ItemEntered<'_, T> {
        ItemEntered {
            item: &mut self.item,
            _entered: self.span.enter(),
        }
    }

    pub fn enter_with_name(&mut self) -> (&SourceUnitName, ItemEntered<'_, T>) {
        let name = &self.name;
        let entered = ItemEntered {
            item: &mut self.item,
            _entered: self.span.enter(),
        };
        (name, entered)
    }

    pub fn map<S>(self, f: impl FnOnce(T) -> S) -> Item<S> {
        let name = self.name;
        let span = self.span;
        let item = self.item;
        let item = span.in_scope(|| f(item));
        Item { name, span, item }
    }

    pub fn flat_map<S>(self, f: impl FnOnce(T) -> Option<S>) -> Option<Item<S>> {
        let name = self.name;
        let span = self.span;
        let item = self.item;
        span.in_scope(|| f(item))
            .map(|item| Item { name, span, item })
    }
}

impl<T> fmt::Debug for Item<T>
where
    T: fmt::Debug,
{
    fn fmt(&self, f: &mut fmt::Formatter<'_>) -> fmt::Result {
        fmt::Debug::fmt(&self.item, f)
    }
}

impl<T> fmt::Display for Item<T>
where
    T: fmt::Display,
{
    fn fmt(&self, f: &mut fmt::Formatter<'_>) -> fmt::Result {
        fmt::Display::fmt(&self.item, f)
    }
}

pub struct ItemEntered<'a, T> {
    item: &'a mut T,
    _entered: tracing::span::Entered<'a>,
}

impl<'a, T> fmt::Debug for ItemEntered<'a, T>
where
    T: fmt::Debug,
{
    fn fmt(&self, f: &mut fmt::Formatter<'_>) -> fmt::Result {
        fmt::Debug::fmt(&self.item, f)
    }
}

impl<'a, T> Deref for ItemEntered<'a, T> {
    type Target = T;

    fn deref(&self) -> &T {
        self.item
    }
}

impl<'a, T> DerefMut for ItemEntered<'a, T> {
    fn deref_mut(&mut self) -> &mut T {
        self.item
    }
}

/// A unit of source code that can be independently type-checked and verified.
/// It is either a declaration or just a series of raw HeyVL statements.
#[derive(Debug)]
pub enum SourceUnit {
    Decl(DeclKind),
    Raw(Block),
}

impl SourceUnit {
    /// Return a new [`Item`] by wrapping it around the [`SourceUnit`]
    /// and set the file path of the new [`SourceUnitName`] to the given file_path argument
    /// This function is used to generate [`Item`]s from generated [`SourceUnit`] objects (through AST transformations)
    pub fn wrap_item(self, file_path: &SourceFilePath) -> Item<SourceUnit> {
        match self {
            SourceUnit::Decl(decl) => Item::new(
                SourceUnitName::new_decl(file_path, &decl),
                SourceUnit::Decl(decl),
            ),
            SourceUnit::Raw(block) => {
                Item::new(SourceUnitName::new_raw(file_path), SourceUnit::Raw(block))
            }
        }
    }

    pub fn parse(file: &StoredFile, raw: bool) -> Result<Vec<Item<Self>>, ParseError> {
        if raw {
            let name = SourceUnitName::new_raw(&file.path);
            let item = Item::try_init(name, || {
                let block = parser::parse_raw(file.id, &file.source)?;
                Ok(SourceUnit::Raw(block))
            })?;
            Ok(vec![item])
        } else {
            let decls =
                info_span!("parse", path=%file.path.to_string_lossy(), raw=raw).in_scope(|| {
                    let decls = parser::parse_decls(file.id, &file.source)?;
                    trace!(n = decls.len(), "source units parsed");
                    Ok(decls)
                })?;

            Ok(decls
                .into_iter()
                .map(|decl| {
                    Item::new(
                        SourceUnitName::new_decl(&file.path, &decl),
                        SourceUnit::Decl(decl),
                    )
                })
                .collect())
        }
    }

    fn visit_mut<V: VisitorMut>(&mut self, visitor: &mut V) -> Result<(), V::Err> {
        match self {
            SourceUnit::Decl(decl) => visitor.visit_decl(decl),
            SourceUnit::Raw(block) => visitor.visit_stmts(block),
        }
    }

    /// Forward declare top-level declarations.
    #[instrument(skip(self, resolve))]
    pub fn forward_declare(&self, resolve: &mut Resolve) -> Result<(), VerifyError> {
        if let SourceUnit::Decl(decl) = self {
            resolve
                .declare(decl.clone())
                .map_err(|resolve_err| resolve_err.diagnostic())?;
        }
        Ok(())
    }

    /// Resolve all identifiers.
    #[instrument(skip(self, resolve))]
    pub fn resolve(&mut self, resolve: &mut Resolve) -> Result<(), VerifyError> {
        // Raw source units get their own subscope
        let res = match self {
            SourceUnit::Decl(decl) => resolve.visit_decl(decl),
            SourceUnit::Raw(block) => resolve.with_subscope(|resolve| resolve.visit_stmts(block)),
        };
        Ok(res.map_err(|resolve_err| resolve_err.diagnostic())?)
    }

    /// Type-check the resolved unit.
    #[instrument(skip(self, tycheck))]
    pub fn tycheck(&mut self, tycheck: &mut Tycheck) -> Result<(), VerifyError> {
        Ok(self
            .visit_mut(tycheck)
            .map_err(|ty_err| ty_err.diagnostic())?)
    }

    /// Check procedures for monotonicity
    #[instrument(skip(self))]
    pub fn check_monotonicity(&mut self) -> Result<(), Diagnostic> {
        if let SourceUnit::Decl(decl_kind) = self {
            if let DeclKind::ProcDecl(decl_ref) = decl_kind {
                let mut visitor = MonotonicityVisitor::new(decl_ref.clone());
                visitor
                    .visit_decl(decl_kind)
                    .map_err(|err| err.diagnostic())?;
            }
        }
        Ok(())
    }

    /// Encode the source unit as a JANI file if requested.
    pub fn write_to_jani_if_requested(
        &self,
        options: &Options,
        files: &Mutex<Files>,
        tcx: &TyCtx,
    ) -> Result<(), VerifyError> {
        if let Some(jani_dir) = &options.jani_dir {
            match self {
                SourceUnit::Decl(decl) => {
                    if let DeclKind::ProcDecl(decl_ref) = decl {
                        let jani_options = JaniOptions {
                            skip_quant_pre: options.jani_skip_quant_pre,
                        };
                        let jani_model = mc::proc_to_model(&jani_options, tcx, &decl_ref.borrow());
                        let jani_model = match jani_model {
                            Ok(jani_model) => jani_model,
                            Err(err) => {
                                let files = files.lock().unwrap();
                                print_diagnostic(&files, err.diagnostic())?;
                                return Ok(());
                            }
                        };
                        let file_path = jani_dir.join(format!("{}.jani", decl.name()));
                        create_dir_all(file_path.parent().unwrap())?;
                        std::fs::write(file_path, jani::to_string(&jani_model))?;
                    }
                }
                SourceUnit::Raw(_) => panic!("raw code not supported with --jani-dir"),
            }
        }
        Ok(())
    }

    /// Apply encodings from annotations.
    #[instrument(skip(self, tcx, source_units_buf))]
    pub fn apply_encodings(
        &mut self,
        tcx: &mut TyCtx,
        source_units_buf: &mut Vec<Item<SourceUnit>>,
    ) -> Result<(), VerifyError> {
        let mut enc_call = EncCall::new(tcx, source_units_buf);
        let res = match self {
            SourceUnit::Decl(decl) => enc_call.visit_decl(decl),
            SourceUnit::Raw(block) => enc_call.visit_stmts(block),
        };
        Ok(res.map_err(|ann_err| ann_err.diagnostic())?)
    }

    /// Convert this source unit into a [`VerifyUnit`].
    /// Some declarations, such as domains or functions, do not generate any verify units.
    /// In these cases, `None` is returned.
    pub fn into_verify_unit(self) -> Option<VerifyUnit> {
        match self {
            SourceUnit::Decl(decl) => {
                match decl {
<<<<<<< HEAD
                    DeclKind::ProcDecl(proc_decl) => verify_proc(&proc_decl.borrow())
                        .map(|block| VerifyUnit(proc_decl.borrow().span, block)),
=======
                    DeclKind::ProcDecl(proc_decl) => verify_proc(&proc_decl.borrow()),
>>>>>>> cd06d796
                    DeclKind::DomainDecl(_domain_decl) => None, // TODO: check that the axioms are not contradictions
                    DeclKind::FuncDecl(_func_decl) => None,
                    _ => unreachable!(), // axioms and variable declarations are not allowed on the top level
                }
            }
<<<<<<< HEAD
            SourceUnit::Raw(_block) => todo!(),
=======
            SourceUnit::Raw(block) => Some(VerifyUnit {
                direction: Direction::Down,
                block,
            }),
>>>>>>> cd06d796
        }
    }
}

impl SimplePretty for SourceUnit {
    fn pretty(&self) -> Doc {
        match self {
            SourceUnit::Raw(block) => block.pretty(),
            SourceUnit::Decl(decl) => decl.pretty(),
        }
    }
}

impl fmt::Display for SourceUnit {
    fn fmt(&self, f: &mut fmt::Formatter<'_>) -> fmt::Result {
        self.pretty().render_fmt(80, f)
    }
}

<<<<<<< HEAD
/// A series of HeyVL statements to be verified.
#[derive(Debug)]

pub struct VerifyUnit(Span, Block);
=======
/// A block of HeyVL statements to be verified with a certain [`Direction`].
#[derive(Debug, Clone)]
pub struct VerifyUnit {
    pub direction: Direction,
    pub block: Block,
}
>>>>>>> cd06d796

impl VerifyUnit {
    /// Desugar assignments with procedure calls.
    #[instrument(skip(self, tcx))]
    pub fn desugar_spec_calls(&mut self, tcx: &mut TyCtx) -> Result<(), ()> {
        let mut spec_call = SpecCall::new(tcx);
<<<<<<< HEAD
        spec_call.visit_stmts(&mut self.1)
=======
        // TODO: give direction to spec_call so that it can check that only
        // valid directions are called
        spec_call.visit_stmts(&mut self.block)
>>>>>>> cd06d796
    }

    /// Prepare the code for slicing.
    #[instrument(skip(self, options, tcx))]
    pub fn prepare_slicing(&mut self, options: &Options, tcx: &mut TyCtx) -> SliceStmts {
        let mut selection = SliceSelection::default();
        if !options.no_slice_error {
            selection |= SliceSelection::FAILURE_SELECTION;
        }
        if options.slice_verify {
            selection |= SliceSelection::VERIFIED_SELECTION;
        }
        let mut stmt_slicer = StmtSliceVisitor::new(tcx, self.direction, selection);
        stmt_slicer.visit_stmts(&mut self.block).unwrap();
        stmt_slicer.finish()
    }

    /// Generate the verification conditions with post-expectation `∞` or `0`
    /// depending on the direction (down or up, respectively).
    ///
    /// The desugaring must have already taken place.
    #[instrument(skip(self, vcgen))]
<<<<<<< HEAD
    pub fn vcgen(&self, vcgen: &Vcgen) -> Result<Expr, ()> {
        let infinity = Shared::new(ExprData {
            kind: ExprKind::Lit(Spanned::with_dummy_span(LitKind::Infinity)),
            ty: Some(TyKind::EUReal),
            span: Span::dummy_span(),
        });
        Ok(vcgen.vcgen_stmts(&self.1, infinity))
    }

    pub fn verify(
        &mut self,
        name: &SourceUnitName,
        tcx: &mut TyCtx,
        options: &Options,
        server: &mut dyn Server,
    ) -> Result<bool, VerifyError> {
        // 4. Desugaring: transforming spec calls to procs
        self.desugar(tcx).unwrap();

        // print HeyVL core after desugaring if requested
        if options.print_core {
            println!("{}: HeyVL core query:\n{}\n", name, *self);
        }

        // 5. Generating verification conditions
        let vcgen = Vcgen::new(tcx, options.print_label_vc);
        let mut vc_expr = self.vcgen(&vcgen).unwrap();

        // 6. Unfolding
        unfold_expr(options, tcx, &mut vc_expr);

        // 7. Quantifier elimination
        if !options.no_qelim {
            apply_qelim(tcx, &mut vc_expr);
        }

        // In-between, gather some stats about the vc expression
        trace_expr_stats(&mut vc_expr);

        // 8. Create the "vc[S] is valid" expression
        let mut vc_expr_eq_infinity = expr_eq_infty(vc_expr);

        if options.egraph {
            egraph::simplify(&vc_expr_eq_infinity);
        }

        // 9. Optimizations
        if !options.no_boolify || options.opt_rel {
            RemoveParens.visit_expr(&mut vc_expr_eq_infinity).unwrap();
        }
        if !options.no_boolify {
            apply_boolify_opt(&mut vc_expr_eq_infinity);
        }
        if options.opt_rel {
            apply_relational_opt(&mut vc_expr_eq_infinity);
        }

        // print theorem to prove if requested
        if options.print_theorem {
            println!("{}: Theorem to prove:\n{}\n", name, &vc_expr_eq_infinity);
        }

        // 10. Translate to Z3
        let translate_span = info_span!("translation to Z3");
        let translate_entered = translate_span.enter();

        let ctx = mk_z3_ctx(options);
        let smt_ctx = SmtCtx::new(&ctx, tcx);
        let mut smt_translate = TranslateExprs::new(&smt_ctx);
        let mut valid_query = smt_translate.t_bool(&vc_expr_eq_infinity);

        drop(translate_entered);
        drop(translate_span);

        if !options.no_simplify {
            info_span!("simplify query").in_scope(|| valid_query = valid_query.simplify());
        }

        // 11. Create Z3 solver with axioms, solve
        let sat_span = info_span!("SAT check");
        let sat_entered = sat_span.enter();

        let mut prover = mk_valid_query_prover(&ctx, &smt_translate, &valid_query);
        let smtlib = get_smtlib(options, &prover);

        let result = prover.check_proof();

        drop(sat_entered);
        drop(sat_span);

        if !options.language_server {
            // Now let's examine the result.
            print_prove_result(result, name, &prover);
        }
        let status = match result {
            ProveResult::Proof => true,
            ProveResult::Counterexample | ProveResult::Unknown => false,
        };
        server
            .set_verify_status(self.0, status)
            .map_err(|err| VerifyError::ClientError(err))?;

        write_smtlib(options, smtlib, name, result).unwrap();

        if options.z3_trace {
            info!("Z3 tracing output will be written to `z3.log`.");
        }

        // If the solver was interrupted from the keyboard, exit now.
        if prover.get_reason_unknown() == Some(ReasonUnknown::Interrupted) {
            return Err(VerifyError::Interrupted);
        }

        Ok(result == ProveResult::Proof)
=======
    pub fn vcgen(&self, vcgen: &Vcgen) -> Result<QuantVcUnit, VerifyError> {
        let terminal = top_lit_in_lattice(self.direction, &TyKind::EUReal);
        Ok(QuantVcUnit {
            direction: self.direction,
            expr: vcgen.vcgen_stmts(&self.block, terminal)?,
        })
    }
}

fn top_lit_in_lattice(dir: Direction, ty: &TyKind) -> Expr {
    let builder = ExprBuilder::new(Span::dummy_span());
    match dir {
        Direction::Down => builder.top_lit(ty),
        Direction::Up => {
            // this should just be builder.bot_lit(ty), but unfortunately this
            // introduces some regressions and Z3 suddenly won't terminate on
            // some examples.
            //
            // TODO: change this back and debug why it couldn't be just bot.
            builder.unary(UnOpKind::Non, Some(TyKind::EUReal), builder.top_lit(ty))
        }
>>>>>>> cd06d796
    }
}

impl SimplePretty for VerifyUnit {
    fn pretty(&self) -> Doc {
<<<<<<< HEAD
        self.1.pretty()
=======
        let lower_bounds = to_direction_lower_bounds(self.clone());
        assert_eq!(lower_bounds.direction, Direction::Down);
        lower_bounds.block.pretty()
>>>>>>> cd06d796
    }
}

impl fmt::Display for VerifyUnit {
    fn fmt(&self, f: &mut fmt::Formatter<'_>) -> fmt::Result {
        self.pretty().render_fmt(80, f)
    }
}

<<<<<<< HEAD
fn apply_qelim(tcx: &mut TyCtx, vc_expr: &mut Expr) {
    let mut qelim = Qelim::new(tcx);
    qelim.qelim_inf(vc_expr);
    // Apply/eliminate substitutions again
    apply_subst(tcx, vc_expr);
}

fn apply_relational_opt(vc_expr_eq_infinity: &mut Expr) {
    let span = info_span!("relationalize");
    let _entered = span.enter();
    (Relational {}).visit_expr(vc_expr_eq_infinity).unwrap();
}

fn apply_boolify_opt(vc_expr_eq_infinity: &mut Expr) {
    let span = info_span!("boolify");
    let _entered = span.enter();
    (Boolify {}).visit_expr(vc_expr_eq_infinity).unwrap();
}

fn unfold_expr(options: &Options, tcx: &TyCtx, vc_expr: &mut Expr) {
    let span = info_span!("unfolding");
    let _entered = span.enter();
    if !options.strict {
        let ctx = Context::new(&Config::default());
        let smt_ctx = SmtCtx::new(&ctx, tcx);
        let mut unfolder = Unfolder::new(&smt_ctx);
        unfolder.visit_expr(vc_expr).unwrap();
    } else {
        apply_subst(tcx, vc_expr);
    }
}

fn mk_z3_ctx(options: &Options) -> Context {
=======
/// Quantitative verification conditions that are to be checked.
pub struct QuantVcUnit {
    pub direction: Direction,
    pub expr: Expr,
}

impl QuantVcUnit {
    /// Apply unfolding to this verification conditon. If enabled, do lazy
    /// unfolding. Otherwise, eager.
    pub fn unfold(
        &mut self,
        options: &Options,
        limits_ref: &LimitsRef,
        tcx: &TyCtx,
    ) -> Result<(), LimitError> {
        let span = info_span!("unfolding");
        let _entered = span.enter();
        if !options.strict {
            let ctx = Context::new(&Config::default());
            let smt_ctx = SmtCtx::new(&ctx, tcx);
            let mut unfolder = Unfolder::new(limits_ref.clone(), &smt_ctx);
            unfolder.visit_expr(&mut self.expr)
        } else {
            apply_subst(tcx, &mut self.expr);
            Ok(())
        }
    }

    /// Apply quantitative quantifier elimination.
    pub fn qelim(&mut self, tcx: &mut TyCtx) {
        let mut qelim = Qelim::new(tcx);
        qelim.qelim(self);
        // Apply/eliminate substitutions again
        apply_subst(tcx, &mut self.expr);
    }

    /// Trace some statistics about this vc expression.
    pub fn trace_expr_stats(&mut self) {
        let mut stats = StatsVisitor::default();
        stats.visit_expr(&mut self.expr).unwrap();
        let stats = stats.stats;
        tracing::info!(
            num_exprs = stats.num_exprs,
            num_quants = stats.num_quants,
            depths = %stats.depths_summary(),
            "Verification condition stats"
        );
        if stats.num_quants > 0 {
            tracing::warn!(
                num_quants=stats.num_quants, "Quantifiers are present in the generated verification conditions. It is possible that quantifier elimination failed. If Z3 can't decide the problem, this may be the reason."
            );
        }
    }

    /// Convert his verification condition into a Boolean query of the form `top
    /// == expr`.
    pub fn to_boolean(&self) -> BoolVcUnit {
        let builder = ExprBuilder::new(Span::dummy_span());
        let terminal = builder.top_lit(self.expr.ty.as_ref().unwrap());
        let mut expr = self.expr.clone();

        // Instead of comparing the negated expr to infinity, we should just
        // compare expr to zero for upper bounds. Unfortunately this introduces
        // regressions that I don't know how to debug right now.
        //
        // TODO: figure out what's happening
        if self.direction == Direction::Up {
            expr = builder.unary(UnOpKind::Not, Some(expr.ty.clone().unwrap()), expr);
        }
        let res = builder.binary(BinOpKind::Eq, Some(TyKind::Bool), terminal, expr);
        BoolVcUnit(res)
    }
}

/// The next step is a Boolean verification condition - it represents that the
/// quantative verification conditions are true/false depending on the direction.
pub struct BoolVcUnit(Expr);

impl BoolVcUnit {
    /// E-Graph simplifications. They're not being used at the moment and are
    /// very limited.
    pub fn egraph_simplify(&self) {
        egraph::simplify(&self.0);
    }

    /// Removing parentheses before optimizations.
    pub fn remove_parens(&mut self) {
        RemoveParens.visit_expr(&mut self.0).unwrap();
    }

    /// Apply the "boolify" optimization.
    pub fn opt_boolify(&mut self) {
        let span = info_span!("boolify");
        let _entered = span.enter();
        (Boolify {}).visit_expr(&mut self.0).unwrap();
    }

    /// Apply the "relational" optimization.
    pub fn opt_relational(&mut self) {
        let span = info_span!("relationalize");
        let _entered = span.enter();
        (Relational {}).visit_expr(&mut self.0).unwrap();
    }

    /// Print the theorem to prove.
    pub fn print_theorem(&self, name: &SourceUnitName) {
        println!("{}: Theorem to prove:\n{}\n", name, &self.0);
    }

    /// Translate to SMT.
    pub fn to_smt<'smt, 'ctx>(
        &self,
        translate: &mut TranslateExprs<'smt, 'ctx>,
    ) -> SmtVcUnit<'ctx> {
        let span = info_span!("translation to Z3");
        let _entered = span.enter();
        SmtVcUnit(translate.t_bool(&self.0))
    }
}

/// The verification condition validitiy formula as a Z3 formula.
pub struct SmtVcUnit<'ctx>(Bool<'ctx>);

impl<'ctx> SmtVcUnit<'ctx> {
    /// Simplify the SMT formula using Z3's simplifier.
    pub fn simplify(&mut self) {
        let span = info_span!("simplify query");
        let _entered = span.enter();
        self.0 = self.0.simplify();
    }

    /// Run the solver(s) on this SMT formula.
    pub fn run_solver<'smt>(
        self,
        options: &Options,
        limits_ref: &LimitsRef,
        ctx: &'ctx Context,
        translate: &mut TranslateExprs<'smt, 'ctx>,
        slice_vars: &SliceStmts,
    ) -> Result<SmtVcCheckResult<'ctx>, VerifyError> {
        let span = info_span!("SAT check");
        let _entered = span.enter();

        let prover = mk_valid_query_prover(limits_ref, ctx, translate, &self.0);
        let smtlib = get_smtlib(options, &prover);

        let mut slice_solver = SliceSolver::new(slice_vars.clone(), translate, prover);
        let (result, mut slice_model) = slice_solver.slice_while_failing(limits_ref)?;
        if matches!(result, ProveResult::Proof) && options.slice_verify {
            slice_model = slice_solver.slice_while_verified(limits_ref)?;
        }

        Ok(SmtVcCheckResult {
            prove_result: result,
            slice_model,
            smtlib,
        })
    }
}

pub fn mk_z3_ctx(options: &Options) -> Context {
>>>>>>> cd06d796
    let mut config = Config::default();
    if options.z3_trace {
        config.set_bool_param_value("trace", true);
        config.set_bool_param_value("proof", true);
    }
    Context::new(&config)
}

fn mk_valid_query_prover<'smt, 'ctx>(
<<<<<<< HEAD
=======
    limits_ref: &LimitsRef,
>>>>>>> cd06d796
    ctx: &'ctx Context,
    smt_translate: &TranslateExprs<'smt, 'ctx>,
    valid_query: &Bool<'ctx>,
) -> Prover<'ctx> {
    // create the prover and set the params
    let mut prover = Prover::new(ctx);
<<<<<<< HEAD
=======
    if let Some(remaining) = limits_ref.time_left() {
        prover.set_timeout(remaining);
    }

>>>>>>> cd06d796
    // add assumptions (from axioms and locals) to the prover
    smt_translate
        .ctx
        .uninterpreteds()
        .add_axioms_to_prover(&mut prover);
    smt_translate
        .local_scope()
        .add_assumptions_to_prover(&mut prover);
    // add the provable: is this Boolean true?
    prover.add_provable(valid_query);
    prover
}

<<<<<<< HEAD
fn trace_expr_stats(vc_expr: &mut Expr) {
    let mut stats = StatsVisitor::default();
    stats.visit_expr(vc_expr).unwrap();
    let stats = stats.stats;
    tracing::info!(
        num_exprs = stats.num_exprs,
        num_quants = stats.num_quants,
        depths = %stats.depths_summary(),
        "Verification condition stats"
    );
    if stats.num_quants > 0 {
        tracing::warn!(
            num_quants=stats.num_quants, "Quantifiers are present in the generated verification conditions. It is possible that quantifier elimination failed. If Z3 can't decide the problem, this may be the reason."
        );
    }
}

fn expr_eq_infty(vc_expr: Expr) -> Expr {
    let infinity = Shared::new(ExprData {
        kind: ExprKind::Lit(Spanned::with_dummy_span(LitKind::Infinity)),
        ty: Some(TyKind::EUReal),
        span: Span::dummy_span(),
    });
    Shared::new(ExprData {
        kind: ExprKind::Binary(Spanned::with_dummy_span(BinOpKind::Eq), infinity, vc_expr),
        ty: Some(TyKind::Bool),
        span: Span::dummy_span(),
    })
}

fn print_prove_result(result: ProveResult, name: &SourceUnitName, prover: &Prover) {
    match result {
        ProveResult::Proof => println!("{}: Verified.", name),
        ProveResult::Counterexample => {
            println!("{}: Counter-example to verification found!", name);
            if let Some(model) = prover.get_model() {
                println!("{:?}", model);
            };
        }
        ProveResult::Unknown => {
            if let Some(reason) = prover.get_reason_unknown() {
                println!("{}: Unknown result! (reason: {})", name, reason)
            } else {
                println!("{}: Unknown result!", name)
            }
        }
    }
}

fn get_smtlib(options: &Options, prover: &Prover) -> Option<String> {
    if options.print_smt || options.smt_dir.is_some() {
        let smtlib = if !options.no_pretty_smtlib {
            get_pretty_solver_smtlib(prover.solver())
        } else {
            get_solver_smtlib(prover.solver())
        };
        Some(smtlib)
    } else {
        None
    }
}

fn write_smtlib(
    options: &Options,
    smtlib: Option<String>,
    name: &SourceUnitName,
    result: ProveResult,
) -> io::Result<()> {
    if options.print_smt || options.smt_dir.is_some() {
        let mut smtlib = smtlib.unwrap();
        if result == ProveResult::Counterexample {
            smtlib.push_str("\n(get-model)\n");
        } else if result == ProveResult::Unknown {
            smtlib.push_str("\n(get-info :reason-unknown)\n");
        }
        if options.print_smt {
            println!("\n; --- Solver SMT-LIB ---\n{}\n", smtlib);
        }
        if let Some(smt_dir) = &options.smt_dir {
            let file_path = smt_dir.join(format!("{}.smt2", name));
            create_dir_all(file_path.parent().unwrap())?;
            let mut file = File::create(&file_path)?;
            let mut comment_writer = PrefixWriter::new("; ".as_bytes(), &mut file);
            write_detailed_version_info(&mut comment_writer)?;
            writeln!(comment_writer, "Source unit: {}", name)?;
            writeln!(comment_writer, "Prove result: {:?}", result)?;
            file.write_all(smtlib.as_bytes())?;
            info!(?file_path, "SMT-LIB query written to file");
        }
    }
    Ok(())
=======
fn get_smtlib(options: &Options, prover: &Prover) -> Option<Smtlib> {
    if options.print_smt || options.smt_dir.is_some() {
        let mut smtlib = prover.get_smtlib();
        if !options.no_pretty_smtlib {
            let res = smtlib.pretty_raco_read();
            if let Err(err) = res {
                tracing::warn!("error pretty-printing SMT-LIB: {}", err);
            }
        }
        Some(smtlib)
    } else {
        None
    }
}

/// The result of an SMT solver call for a [`SmtVcUnit`].
pub struct SmtVcCheckResult<'ctx> {
    pub prove_result: ProveResult<'ctx>,
    slice_model: Option<SliceModel>,
    smtlib: Option<Smtlib>,
}

impl<'ctx> SmtVcCheckResult<'ctx> {
    /// Print the result of the query to stdout.
    pub fn print_prove_result<'smt>(
        &mut self,
        files_mutex: &Mutex<Files>,
        vc_expr: &QuantVcUnit,
        translate: &mut TranslateExprs<'smt, 'ctx>,
        name: &SourceUnitName,
    ) {
        let files = files_mutex.lock().unwrap();
        match &mut self.prove_result {
            ProveResult::Proof => {
                println!("{}: Verified.", name);
                if let Some(slice_model) = &self.slice_model {
                    let mut w = Vec::new();
                    let doc = pretty_slice(&files, slice_model);
                    if let Some(doc) = doc {
                        let doc = doc.nest(4).append(Doc::line_());
                        doc.render(120, &mut w).unwrap();
                        println!("    {}", String::from_utf8(w).unwrap());
                    }
                }
            }
            ProveResult::Counterexample(model) => {
                let slice_model = self.slice_model.as_ref().unwrap();
                println!("{}: Counter-example to verification found!", name);
                let mut w = Vec::new();
                let doc = pretty_model(&files, slice_model, vc_expr, translate, model);
                doc.nest(4).render(120, &mut w).unwrap();
                println!("    {}", String::from_utf8(w).unwrap());
            }
            ProveResult::Unknown(reason) => {
                println!("{}: Unknown result! (reason: {})", name, reason)
            }
        }
    }

    /// Write the SMT-LIB dump to a file if requested.
    pub fn write_smtlib(
        &self,
        options: &Options,
        name: &SourceUnitName,
    ) -> Result<(), VerifyError> {
        if options.print_smt || options.smt_dir.is_some() {
            let mut smtlib = self.smtlib.clone().unwrap();
            smtlib.add_check_sat();
            smtlib.add_details_query(&self.prove_result);
            let smtlib = smtlib.into_string();
            if options.print_smt {
                println!("\n; --- Solver SMT-LIB ---\n{}\n", smtlib);
            }
            if let Some(smt_dir) = &options.smt_dir {
                let file_path = smt_dir.join(format!("{}.smt2", name));
                create_dir_all(file_path.parent().unwrap())?;
                let mut file = File::create(&file_path)?;
                let mut comment_writer = PrefixWriter::new("; ".as_bytes(), &mut file);
                write_detailed_version_info(&mut comment_writer)?;
                writeln!(comment_writer, "Source unit: {}", name)?;
                writeln!(comment_writer, "Prove result: {}", self.prove_result)?;
                file.write_all(smtlib.as_bytes())?;
                tracing::info!(?file_path, "SMT-LIB query written to file");
            }
        }
        Ok(())
    }
>>>>>>> cd06d796
}<|MERGE_RESOLUTION|>--- conflicted
+++ resolved
@@ -3,34 +3,15 @@
 use std::{
     fmt,
     fs::{create_dir_all, File},
-<<<<<<< HEAD
-    io::{self, Write},
-=======
     io::Write,
->>>>>>> cd06d796
     ops::{Deref, DerefMut},
     sync::Mutex,
 };
 
 use crate::{
     ast::{
-<<<<<<< HEAD
-        stats::StatsVisitor, visit::VisitorMut, BinOpKind, Block, DeclKind, Expr, ExprData,
-        ExprKind, LitKind, Shared, SourceFilePath, Span, Spanned, StoredFile, TyKind,
-    },
-    front::{
-        parser::{self, ParseError},
-        resolve::{Resolve, ResolveError},
-        tycheck::{Tycheck, TycheckError},
-    },
-    intrinsic::annotations::AnnotationError,
-    opt::{
-        boolify::Boolify, egraph, qelim::Qelim, relational::Relational, unfolder::Unfolder,
-        RemoveParens,
-    },
-=======
         stats::StatsVisitor, visit::VisitorMut, BinOpKind, Block, DeclKind, Diagnostic, Direction,
-        Expr, ExprBuilder, Files, SourceFilePath, Span, StoredFile, TyKind, UnOpKind,
+        Expr, ExprBuilder, Files, SourceFilePath, Span, Spanned, StoredFile, TyKind, UnOpKind,
     },
     front::{
         parser::{self, ParseError},
@@ -42,19 +23,13 @@
         boolify::Boolify, egraph, qelim::Qelim, relational::Relational, unfolder::Unfolder,
         RemoveParens,
     },
->>>>>>> cd06d796
     pretty::{Doc, SimplePretty},
-    print_diagnostic,
     procs::{
         monotonicity::MonotonicityVisitor,
         proc_verify::{to_direction_lower_bounds, verify_proc},
         SpecCall,
     },
     proof_rules::EncCall,
-<<<<<<< HEAD
-    servers::Server,
-    smt::{translate_exprs::TranslateExprs, SmtCtx},
-=======
     resource_limits::{LimitError, LimitsRef},
     slicing::{
         selection::SliceSelection,
@@ -62,29 +37,12 @@
         transform::{SliceStmts, StmtSliceVisitor},
     },
     smt::{pretty_model, pretty_slice, translate_exprs::TranslateExprs, SmtCtx},
->>>>>>> cd06d796
     tyctx::TyCtx,
     vc::{subst::apply_subst, vcgen::Vcgen},
     version::write_detailed_version_info,
     Options, VerifyError,
-<<<<<<< HEAD
 };
 
-use z3::{
-    ast::{Ast, Bool},
-    Config, Context,
-};
-use z3rro::{
-    pretty::{get_pretty_solver_smtlib, get_solver_smtlib},
-    prover::{ProveResult, Prover},
-    util::{PrefixWriter, ReasonUnknown},
-};
-
-use tracing::{info, info_span, instrument, trace};
-=======
-};
-
-use tracing::{info_span, instrument, trace};
 use z3::{
     ast::{Ast, Bool},
     Config, Context,
@@ -94,7 +52,8 @@
     smtlib::Smtlib,
     util::PrefixWriter,
 };
->>>>>>> cd06d796
+
+use tracing::{info_span, instrument, trace};
 
 /// Human-readable name for a source unit. Used for debugging and error messages.
 #[derive(Debug, Hash, PartialEq, Eq, PartialOrd, Ord, Clone)]
@@ -239,7 +198,7 @@
 #[derive(Debug)]
 pub enum SourceUnit {
     Decl(DeclKind),
-    Raw(Block),
+    Raw(Spanned<Block>),
 }
 
 impl SourceUnit {
@@ -289,7 +248,7 @@
     fn visit_mut<V: VisitorMut>(&mut self, visitor: &mut V) -> Result<(), V::Err> {
         match self {
             SourceUnit::Decl(decl) => visitor.visit_decl(decl),
-            SourceUnit::Raw(block) => visitor.visit_stmts(block),
+            SourceUnit::Raw(block) => visitor.visit_stmts(&mut block.node),
         }
     }
 
@@ -310,7 +269,9 @@
         // Raw source units get their own subscope
         let res = match self {
             SourceUnit::Decl(decl) => resolve.visit_decl(decl),
-            SourceUnit::Raw(block) => resolve.with_subscope(|resolve| resolve.visit_stmts(block)),
+            SourceUnit::Raw(block) => {
+                resolve.with_subscope(|resolve| resolve.visit_stmts(&mut block.node))
+            }
         };
         Ok(res.map_err(|resolve_err| resolve_err.diagnostic())?)
     }
@@ -341,7 +302,6 @@
     pub fn write_to_jani_if_requested(
         &self,
         options: &Options,
-        files: &Mutex<Files>,
         tcx: &TyCtx,
     ) -> Result<(), VerifyError> {
         if let Some(jani_dir) = &options.jani_dir {
@@ -351,15 +311,8 @@
                         let jani_options = JaniOptions {
                             skip_quant_pre: options.jani_skip_quant_pre,
                         };
-                        let jani_model = mc::proc_to_model(&jani_options, tcx, &decl_ref.borrow());
-                        let jani_model = match jani_model {
-                            Ok(jani_model) => jani_model,
-                            Err(err) => {
-                                let files = files.lock().unwrap();
-                                print_diagnostic(&files, err.diagnostic())?;
-                                return Ok(());
-                            }
-                        };
+                        let jani_model = mc::proc_to_model(&jani_options, tcx, &decl_ref.borrow())
+                            .map_err(|err| VerifyError::Diagnostic(err.diagnostic()))?;
                         let file_path = jani_dir.join(format!("{}.jani", decl.name()));
                         create_dir_all(file_path.parent().unwrap())?;
                         std::fs::write(file_path, jani::to_string(&jani_model))?;
@@ -381,7 +334,7 @@
         let mut enc_call = EncCall::new(tcx, source_units_buf);
         let res = match self {
             SourceUnit::Decl(decl) => enc_call.visit_decl(decl),
-            SourceUnit::Raw(block) => enc_call.visit_stmts(block),
+            SourceUnit::Raw(block) => enc_call.visit_stmts(&mut block.node),
         };
         Ok(res.map_err(|ann_err| ann_err.diagnostic())?)
     }
@@ -393,25 +346,17 @@
         match self {
             SourceUnit::Decl(decl) => {
                 match decl {
-<<<<<<< HEAD
-                    DeclKind::ProcDecl(proc_decl) => verify_proc(&proc_decl.borrow())
-                        .map(|block| VerifyUnit(proc_decl.borrow().span, block)),
-=======
                     DeclKind::ProcDecl(proc_decl) => verify_proc(&proc_decl.borrow()),
->>>>>>> cd06d796
                     DeclKind::DomainDecl(_domain_decl) => None, // TODO: check that the axioms are not contradictions
                     DeclKind::FuncDecl(_func_decl) => None,
                     _ => unreachable!(), // axioms and variable declarations are not allowed on the top level
                 }
             }
-<<<<<<< HEAD
-            SourceUnit::Raw(_block) => todo!(),
-=======
             SourceUnit::Raw(block) => Some(VerifyUnit {
+                span: block.span,
                 direction: Direction::Down,
-                block,
+                block: block.node,
             }),
->>>>>>> cd06d796
         }
     }
 }
@@ -431,32 +376,22 @@
     }
 }
 
-<<<<<<< HEAD
-/// A series of HeyVL statements to be verified.
-#[derive(Debug)]
-
-pub struct VerifyUnit(Span, Block);
-=======
 /// A block of HeyVL statements to be verified with a certain [`Direction`].
 #[derive(Debug, Clone)]
 pub struct VerifyUnit {
+    pub span: Span,
     pub direction: Direction,
     pub block: Block,
 }
->>>>>>> cd06d796
 
 impl VerifyUnit {
     /// Desugar assignments with procedure calls.
     #[instrument(skip(self, tcx))]
     pub fn desugar_spec_calls(&mut self, tcx: &mut TyCtx) -> Result<(), ()> {
         let mut spec_call = SpecCall::new(tcx);
-<<<<<<< HEAD
-        spec_call.visit_stmts(&mut self.1)
-=======
         // TODO: give direction to spec_call so that it can check that only
         // valid directions are called
         spec_call.visit_stmts(&mut self.block)
->>>>>>> cd06d796
     }
 
     /// Prepare the code for slicing.
@@ -479,122 +414,6 @@
     ///
     /// The desugaring must have already taken place.
     #[instrument(skip(self, vcgen))]
-<<<<<<< HEAD
-    pub fn vcgen(&self, vcgen: &Vcgen) -> Result<Expr, ()> {
-        let infinity = Shared::new(ExprData {
-            kind: ExprKind::Lit(Spanned::with_dummy_span(LitKind::Infinity)),
-            ty: Some(TyKind::EUReal),
-            span: Span::dummy_span(),
-        });
-        Ok(vcgen.vcgen_stmts(&self.1, infinity))
-    }
-
-    pub fn verify(
-        &mut self,
-        name: &SourceUnitName,
-        tcx: &mut TyCtx,
-        options: &Options,
-        server: &mut dyn Server,
-    ) -> Result<bool, VerifyError> {
-        // 4. Desugaring: transforming spec calls to procs
-        self.desugar(tcx).unwrap();
-
-        // print HeyVL core after desugaring if requested
-        if options.print_core {
-            println!("{}: HeyVL core query:\n{}\n", name, *self);
-        }
-
-        // 5. Generating verification conditions
-        let vcgen = Vcgen::new(tcx, options.print_label_vc);
-        let mut vc_expr = self.vcgen(&vcgen).unwrap();
-
-        // 6. Unfolding
-        unfold_expr(options, tcx, &mut vc_expr);
-
-        // 7. Quantifier elimination
-        if !options.no_qelim {
-            apply_qelim(tcx, &mut vc_expr);
-        }
-
-        // In-between, gather some stats about the vc expression
-        trace_expr_stats(&mut vc_expr);
-
-        // 8. Create the "vc[S] is valid" expression
-        let mut vc_expr_eq_infinity = expr_eq_infty(vc_expr);
-
-        if options.egraph {
-            egraph::simplify(&vc_expr_eq_infinity);
-        }
-
-        // 9. Optimizations
-        if !options.no_boolify || options.opt_rel {
-            RemoveParens.visit_expr(&mut vc_expr_eq_infinity).unwrap();
-        }
-        if !options.no_boolify {
-            apply_boolify_opt(&mut vc_expr_eq_infinity);
-        }
-        if options.opt_rel {
-            apply_relational_opt(&mut vc_expr_eq_infinity);
-        }
-
-        // print theorem to prove if requested
-        if options.print_theorem {
-            println!("{}: Theorem to prove:\n{}\n", name, &vc_expr_eq_infinity);
-        }
-
-        // 10. Translate to Z3
-        let translate_span = info_span!("translation to Z3");
-        let translate_entered = translate_span.enter();
-
-        let ctx = mk_z3_ctx(options);
-        let smt_ctx = SmtCtx::new(&ctx, tcx);
-        let mut smt_translate = TranslateExprs::new(&smt_ctx);
-        let mut valid_query = smt_translate.t_bool(&vc_expr_eq_infinity);
-
-        drop(translate_entered);
-        drop(translate_span);
-
-        if !options.no_simplify {
-            info_span!("simplify query").in_scope(|| valid_query = valid_query.simplify());
-        }
-
-        // 11. Create Z3 solver with axioms, solve
-        let sat_span = info_span!("SAT check");
-        let sat_entered = sat_span.enter();
-
-        let mut prover = mk_valid_query_prover(&ctx, &smt_translate, &valid_query);
-        let smtlib = get_smtlib(options, &prover);
-
-        let result = prover.check_proof();
-
-        drop(sat_entered);
-        drop(sat_span);
-
-        if !options.language_server {
-            // Now let's examine the result.
-            print_prove_result(result, name, &prover);
-        }
-        let status = match result {
-            ProveResult::Proof => true,
-            ProveResult::Counterexample | ProveResult::Unknown => false,
-        };
-        server
-            .set_verify_status(self.0, status)
-            .map_err(|err| VerifyError::ClientError(err))?;
-
-        write_smtlib(options, smtlib, name, result).unwrap();
-
-        if options.z3_trace {
-            info!("Z3 tracing output will be written to `z3.log`.");
-        }
-
-        // If the solver was interrupted from the keyboard, exit now.
-        if prover.get_reason_unknown() == Some(ReasonUnknown::Interrupted) {
-            return Err(VerifyError::Interrupted);
-        }
-
-        Ok(result == ProveResult::Proof)
-=======
     pub fn vcgen(&self, vcgen: &Vcgen) -> Result<QuantVcUnit, VerifyError> {
         let terminal = top_lit_in_lattice(self.direction, &TyKind::EUReal);
         Ok(QuantVcUnit {
@@ -616,19 +435,14 @@
             // TODO: change this back and debug why it couldn't be just bot.
             builder.unary(UnOpKind::Non, Some(TyKind::EUReal), builder.top_lit(ty))
         }
->>>>>>> cd06d796
     }
 }
 
 impl SimplePretty for VerifyUnit {
     fn pretty(&self) -> Doc {
-<<<<<<< HEAD
-        self.1.pretty()
-=======
         let lower_bounds = to_direction_lower_bounds(self.clone());
         assert_eq!(lower_bounds.direction, Direction::Down);
         lower_bounds.block.pretty()
->>>>>>> cd06d796
     }
 }
 
@@ -638,41 +452,6 @@
     }
 }
 
-<<<<<<< HEAD
-fn apply_qelim(tcx: &mut TyCtx, vc_expr: &mut Expr) {
-    let mut qelim = Qelim::new(tcx);
-    qelim.qelim_inf(vc_expr);
-    // Apply/eliminate substitutions again
-    apply_subst(tcx, vc_expr);
-}
-
-fn apply_relational_opt(vc_expr_eq_infinity: &mut Expr) {
-    let span = info_span!("relationalize");
-    let _entered = span.enter();
-    (Relational {}).visit_expr(vc_expr_eq_infinity).unwrap();
-}
-
-fn apply_boolify_opt(vc_expr_eq_infinity: &mut Expr) {
-    let span = info_span!("boolify");
-    let _entered = span.enter();
-    (Boolify {}).visit_expr(vc_expr_eq_infinity).unwrap();
-}
-
-fn unfold_expr(options: &Options, tcx: &TyCtx, vc_expr: &mut Expr) {
-    let span = info_span!("unfolding");
-    let _entered = span.enter();
-    if !options.strict {
-        let ctx = Context::new(&Config::default());
-        let smt_ctx = SmtCtx::new(&ctx, tcx);
-        let mut unfolder = Unfolder::new(&smt_ctx);
-        unfolder.visit_expr(vc_expr).unwrap();
-    } else {
-        apply_subst(tcx, vc_expr);
-    }
-}
-
-fn mk_z3_ctx(options: &Options) -> Context {
-=======
 /// Quantitative verification conditions that are to be checked.
 pub struct QuantVcUnit {
     pub direction: Direction,
@@ -834,7 +613,6 @@
 }
 
 pub fn mk_z3_ctx(options: &Options) -> Context {
->>>>>>> cd06d796
     let mut config = Config::default();
     if options.z3_trace {
         config.set_bool_param_value("trace", true);
@@ -844,23 +622,17 @@
 }
 
 fn mk_valid_query_prover<'smt, 'ctx>(
-<<<<<<< HEAD
-=======
     limits_ref: &LimitsRef,
->>>>>>> cd06d796
     ctx: &'ctx Context,
     smt_translate: &TranslateExprs<'smt, 'ctx>,
     valid_query: &Bool<'ctx>,
 ) -> Prover<'ctx> {
     // create the prover and set the params
     let mut prover = Prover::new(ctx);
-<<<<<<< HEAD
-=======
     if let Some(remaining) = limits_ref.time_left() {
         prover.set_timeout(remaining);
     }
 
->>>>>>> cd06d796
     // add assumptions (from axioms and locals) to the prover
     smt_translate
         .ctx
@@ -874,99 +646,6 @@
     prover
 }
 
-<<<<<<< HEAD
-fn trace_expr_stats(vc_expr: &mut Expr) {
-    let mut stats = StatsVisitor::default();
-    stats.visit_expr(vc_expr).unwrap();
-    let stats = stats.stats;
-    tracing::info!(
-        num_exprs = stats.num_exprs,
-        num_quants = stats.num_quants,
-        depths = %stats.depths_summary(),
-        "Verification condition stats"
-    );
-    if stats.num_quants > 0 {
-        tracing::warn!(
-            num_quants=stats.num_quants, "Quantifiers are present in the generated verification conditions. It is possible that quantifier elimination failed. If Z3 can't decide the problem, this may be the reason."
-        );
-    }
-}
-
-fn expr_eq_infty(vc_expr: Expr) -> Expr {
-    let infinity = Shared::new(ExprData {
-        kind: ExprKind::Lit(Spanned::with_dummy_span(LitKind::Infinity)),
-        ty: Some(TyKind::EUReal),
-        span: Span::dummy_span(),
-    });
-    Shared::new(ExprData {
-        kind: ExprKind::Binary(Spanned::with_dummy_span(BinOpKind::Eq), infinity, vc_expr),
-        ty: Some(TyKind::Bool),
-        span: Span::dummy_span(),
-    })
-}
-
-fn print_prove_result(result: ProveResult, name: &SourceUnitName, prover: &Prover) {
-    match result {
-        ProveResult::Proof => println!("{}: Verified.", name),
-        ProveResult::Counterexample => {
-            println!("{}: Counter-example to verification found!", name);
-            if let Some(model) = prover.get_model() {
-                println!("{:?}", model);
-            };
-        }
-        ProveResult::Unknown => {
-            if let Some(reason) = prover.get_reason_unknown() {
-                println!("{}: Unknown result! (reason: {})", name, reason)
-            } else {
-                println!("{}: Unknown result!", name)
-            }
-        }
-    }
-}
-
-fn get_smtlib(options: &Options, prover: &Prover) -> Option<String> {
-    if options.print_smt || options.smt_dir.is_some() {
-        let smtlib = if !options.no_pretty_smtlib {
-            get_pretty_solver_smtlib(prover.solver())
-        } else {
-            get_solver_smtlib(prover.solver())
-        };
-        Some(smtlib)
-    } else {
-        None
-    }
-}
-
-fn write_smtlib(
-    options: &Options,
-    smtlib: Option<String>,
-    name: &SourceUnitName,
-    result: ProveResult,
-) -> io::Result<()> {
-    if options.print_smt || options.smt_dir.is_some() {
-        let mut smtlib = smtlib.unwrap();
-        if result == ProveResult::Counterexample {
-            smtlib.push_str("\n(get-model)\n");
-        } else if result == ProveResult::Unknown {
-            smtlib.push_str("\n(get-info :reason-unknown)\n");
-        }
-        if options.print_smt {
-            println!("\n; --- Solver SMT-LIB ---\n{}\n", smtlib);
-        }
-        if let Some(smt_dir) = &options.smt_dir {
-            let file_path = smt_dir.join(format!("{}.smt2", name));
-            create_dir_all(file_path.parent().unwrap())?;
-            let mut file = File::create(&file_path)?;
-            let mut comment_writer = PrefixWriter::new("; ".as_bytes(), &mut file);
-            write_detailed_version_info(&mut comment_writer)?;
-            writeln!(comment_writer, "Source unit: {}", name)?;
-            writeln!(comment_writer, "Prove result: {:?}", result)?;
-            file.write_all(smtlib.as_bytes())?;
-            info!(?file_path, "SMT-LIB query written to file");
-        }
-    }
-    Ok(())
-=======
 fn get_smtlib(options: &Options, prover: &Prover) -> Option<Smtlib> {
     if options.print_smt || options.smt_dir.is_some() {
         let mut smtlib = prover.get_smtlib();
@@ -1054,5 +733,4 @@
         }
         Ok(())
     }
->>>>>>> cd06d796
 }