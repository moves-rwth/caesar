use std::{
    collections::HashMap,
    future::Future,
    ops::Deref,
    pin::Pin,
    sync::{Arc, Mutex},
};

use ariadne::ReportKind;
use crossbeam_channel::Sender;

use itertools::Itertools;
use lsp_server::{Connection, IoThreads, Message, Request, Response};
use lsp_types::{
    DidChangeTextDocumentParams, DidCloseTextDocumentParams, DidOpenTextDocumentParams,
    InitializeParams, ServerCapabilities, TextDocumentItem, TextDocumentSyncCapability,
    TextDocumentSyncKind, VersionedTextDocumentIdentifier,
};
use serde::{Deserialize, Serialize};
use serde_json::{json, Value};

use crate::{
<<<<<<< HEAD
    ast::{DeclKind, Diagnostic, FileId, Files, SourceFilePath, Span, StoredFile},
    driver::{
        commands::verify::VerifyCommand,
        error::CaesarError,
        front::SourceUnit,
        item::{Item, SourceUnitName},
        smt_proof::SmtVcCheckResult,
    },
=======
    ast::{DeclKind, Diagnostic, FileId, Files, SourceFilePath, StoredFile},
    driver::{Item, SmtVcCheckResult, SourceUnit, SourceUnitName},
    servers::{FileStatus, FileStatusType},
>>>>>>> fc82c23e
    smt::translate_exprs::TranslateExprs,
    vc::explain::VcExplanation,
    version::caesar_semver_version,
};

use super::{unless_fatal_error, Server, ServerError, VerifyStatus};

#[derive(Debug, Serialize, Deserialize)]
struct VerifyRequest {
    text_document: VersionedTextDocumentIdentifier,
}

#[derive(Debug, Serialize, Deserialize)]
struct DocumentVerifyStatusUpdate {
    document: VersionedTextDocumentIdentifier,
    status_type: FileStatusType,
    verify_statuses: Vec<(lsp_types::Range, VerifyStatus)>,
    status_counts: Vec<(VerifyStatus, usize)>,
}

#[derive(Debug, Serialize, Deserialize)]
struct ComputedPreUpdate {
    document: VersionedTextDocumentIdentifier,
    #[allow(clippy::type_complexity)]
    pres: Vec<(lsp_types::Range, bool, Vec<(String, String)>)>,
}

/// A connection to an LSP client.
pub struct LspServer {
    werr: bool,
    project_root: Option<VersionedTextDocumentIdentifier>,
    files: Arc<Mutex<Files>>,
    connection: Connection,
    #[allow(clippy::type_complexity)]
    file_statuses: HashMap<FileId, FileStatus>,
}

impl LspServer {
    const HEYVL_LANGUAGE_IDENTIFIER: &'static str = "heyvl";

    /// Create a new client connection on stdin and stdout.
    pub fn connect_stdio(options: &VerifyCommand) -> (LspServer, IoThreads) {
        let (connection, io_threads) = Connection::stdio();
        let connection = LspServer {
            werr: options.input_options.werr,
            project_root: None,
            files: Default::default(),
            connection,
            file_statuses: Default::default(),
        };
        (connection, io_threads)
    }

    pub fn initialize(&mut self) -> Result<(), ServerError> {
        let server_capabilities = ServerCapabilities {
            text_document_sync: Some(TextDocumentSyncCapability::Kind(TextDocumentSyncKind::FULL)),
            ..ServerCapabilities::default()
        };

        let (id, params) = self.connection.initialize_start()?;
        let init_params: InitializeParams = serde_json::from_value(params)?;
        if let Some(Value::Object(obj)) = init_params.initialization_options {
            if let Some(Value::String(version)) = obj.get("vscodeExtensionVersion") {
                tracing::info!("initializing with VSCode extension {}", version)
            }
        }
        let initialize_data = serde_json::json!({
            "capabilities": server_capabilities,
            "caesarVersion": caesar_semver_version(),
        });
        self.connection.initialize_finish(id, initialize_data)?;

        // TODO: just use the initialization result in the client
        let start_notification = lsp_server::Notification::new(
            "custom/caesarReady".to_string(),
            json!({
                "version": caesar_semver_version(),
            }),
        );
        self.connection
            .sender
            .send(Message::Notification(start_notification))?;

        Ok(())
    }

    fn handle_notification(
        &mut self,
        notification: lsp_server::Notification,
    ) -> Result<Option<lsp_server::Notification>, ServerError> {
        match notification.method.as_str() {
            "textDocument/didOpen" => {
                let params: DidOpenTextDocumentParams =
                    notification.extract("textDocument/didOpen")?;
                self.update_text_document(params.text_document);
                Ok(None)
            }
            "textDocument/didChange" => {
                let params: DidChangeTextDocumentParams =
                    notification.extract("textDocument/didChange")?;
                assert_eq!(params.content_changes.len(), 1);
                let latest = params.content_changes.into_iter().next_back().unwrap();
                let text_document = TextDocumentItem {
                    uri: params.text_document.uri,
                    language_id: Self::HEYVL_LANGUAGE_IDENTIFIER.to_owned(),
                    version: params.text_document.version,
                    text: latest.text,
                };
                self.update_text_document(text_document);
                Ok(None)
            }
            "textDocument/didClose" => {
                let params: DidCloseTextDocumentParams =
                    notification.extract("textDocument/didClose")?;

                let file_id = self
                    .files
                    .lock()
                    .unwrap()
                    .find_uri(params.text_document.clone())
                    .unwrap_or_else(|| {
                        panic!(
                            "Could not find file id for document {:?}",
                            params.text_document
                        )
                    })
                    .id;
                self.clear_file_information(&file_id)?;
                Ok(None)
            }
            _ => Ok(Some(notification)),
        }
    }

    fn update_text_document(&mut self, document: TextDocumentItem) {
        if document.language_id != Self::HEYVL_LANGUAGE_IDENTIFIER {
            return;
        }
        let document_id = VersionedTextDocumentIdentifier {
            uri: document.uri,
            version: document.version,
        };
        self.files
            .lock()
            .unwrap()
            .add_or_update_uri(document_id, document.text);
    }

    fn publish_diagnostics(&mut self) -> Result<(), ServerError> {
        let files = self.files.lock().unwrap();
        let diags_by_document = self.file_statuses.iter().flat_map(|(file_id, status)| {
            let diags = &status.diagnostics;
            let document_id = files.get(*file_id).unwrap().path.to_lsp_identifier()?;
            Some((document_id, diags))
        });
        for (document_id, diagnostics) in diags_by_document {
            let diagnostics = diagnostics
                .iter()
                .map(|diag| diag.as_lsp_diagnostic(&files).unwrap().1)
                .collect();
            let params = lsp_types::PublishDiagnosticsParams {
                uri: document_id.uri,
                diagnostics,
                version: Some(document_id.version),
            };
            let notification = lsp_server::Notification::new(
                "textDocument/publishDiagnostics".to_string(),
                params,
            );
            self.connection
                .sender
                .send(lsp_server::Message::Notification(notification))?;
        }
        Ok(())
    }

    fn publish_explanations(&mut self) -> Result<(), ServerError> {
        let files = self.files.lock().unwrap();
        let by_document = self.file_statuses.iter().flat_map(|(file_id, status)| {
            let explanations = &status.vc_explanations;
            let document_id = files.get(*file_id).unwrap().path.to_lsp_identifier()?;
            Some((document_id, explanations))
        });
        for (document_id, explanations) in by_document {
            let explanations = explanations
                .iter()
                .flat_map(|(span, is_block_itself, expls)| {
                    Some((span.to_lsp(&files)?.1, *is_block_itself, expls.clone()))
                })
                .collect();
            let params = ComputedPreUpdate {
                document: document_id,
                pres: explanations,
            };
            let notification =
                lsp_server::Notification::new("custom/computedPre".to_string(), params);
            self.connection
                .sender
                .send(lsp_server::Message::Notification(notification))?;
        }
        Ok(())
    }

    fn publish_document_statuses(&self) -> Result<(), ServerError> {
        let files = self.files.lock().unwrap();

        let statuses_by_document = self
            .file_statuses
            .iter()
            .flat_map(|(file_id, file_status)| {
                let document_id = files.get(*file_id).unwrap().path.to_lsp_identifier()?;
                Some((
                    document_id,
                    file_status.status_type,
                    file_status
                        .verify_statuses
                        .iter_spans()
                        .flat_map(|(span, status)| {
                            let (_, range) = span.to_lsp(&files)?;
                            Some((range, status))
                        })
                        .collect_vec(),
                ))
            });

        for (document_id, file_status_type, verify_statuses) in statuses_by_document {
            let status_counts = verify_statuses
                .iter()
                .counts_by(|(_, status)| *status)
                .iter()
                .map(|(status, count)| (*status, *count))
                .collect_vec();

            let params = DocumentVerifyStatusUpdate {
                document: document_id,
                status_type: file_status_type,

                verify_statuses,
                status_counts,
            };
            let notification =
                lsp_server::Notification::new("custom/documentStatus".to_string(), params);
            self.connection
                .sender
                .send(lsp_server::Message::Notification(notification))?;
        }
        Ok(())
    }

    /// Convert `VerifyResult::Todo` and `VerifyResult::Verifying` statuses to `VerifyResult::Timeout`, send the results to the client and emit diagnostics for them.
    fn handle_timeout_for_results(&mut self) -> Result<(), ServerError> {
        let mut diagnostics: Vec<Diagnostic> = Vec::new();

        // Transform results and collect diagnostics for timed out procedures
        for (name, status) in self
            .file_statuses
            .iter_mut()
            .flat_map(|(_, status)| status.verify_statuses.timeout_all())
        {
            match status {
                VerifyStatus::Ongoing => {
                    diagnostics.push(
                        Diagnostic::new(ReportKind::Error, name.span())
                            .with_message("Timed out while verifying this procedure"),
                    );
                }
                VerifyStatus::Todo => {
                    diagnostics.push(
                        Diagnostic::new(ReportKind::Warning, name.span())
                            .with_message("Skipped this procedure due to timeout"),
                    );
                }
                _ => unreachable!(),
            }
        }

        // Add the collected diagnostics to the server
        for diagnostic in diagnostics {
            self.add_diagnostic(diagnostic)?;
        }

        self.publish_document_statuses()?;
        Ok(())
    }

    fn clear_file_information(&mut self, file_id: &FileId) -> Result<(), ServerError> {
        self.file_statuses
            .entry(*file_id)
            .and_modify(|status| status.clear());

        self.publish_diagnostics()?;
        self.publish_document_statuses()?;
        Ok(())
    }
}

impl Server for LspServer {
    fn get_file(&self, file_id: FileId) -> Option<Arc<StoredFile>> {
        self.files.lock().unwrap().get(file_id).cloned()
    }

    fn get_files_internal(&mut self) -> &Mutex<Files> {
        &self.files
    }

<<<<<<< HEAD
    fn add_diagnostic(&mut self, diagnostic: Diagnostic) -> Result<(), CaesarError> {
        self.diagnostics
=======
    fn add_diagnostic(&mut self, diagnostic: Diagnostic) -> Result<(), VerifyError> {
        self.file_statuses
>>>>>>> fc82c23e
            .entry(diagnostic.span().file)
            .or_default()
            .diagnostics
            .push(diagnostic);

        self.publish_diagnostics()
            .map_err(CaesarError::ServerError)?;
        Ok(())
    }

    fn add_or_throw_diagnostic(&mut self, diagnostic: Diagnostic) -> Result<(), CaesarError> {
        let diagnostic = unless_fatal_error(self.werr, diagnostic)?;
        self.add_diagnostic(diagnostic)
    }

    fn add_vc_explanation(&mut self, explanation: VcExplanation) -> Result<(), CaesarError> {
        let files = self.files.lock().unwrap();
        for mut explanation in explanation.into_iter() {
            explanation.shrink_to_block(&files);

            self.file_statuses
                .entry(explanation.span.file)
                .or_default()
                .vc_explanations
                .push((
                    explanation.span,
                    explanation.is_block_itself,
                    explanation.to_strings().collect(),
                ));
        }
        drop(files);
        self.publish_explanations()
            .map_err(CaesarError::ServerError)?;
        Ok(())
    }

    fn register_source_unit(
        &mut self,
        source_unit: &mut Item<SourceUnit>,
    ) -> Result<(), CaesarError> {
        let name = source_unit.name().clone();
        let statuses = &mut self
            .file_statuses
            .entry(name.span().file)
            .or_default()
            .verify_statuses;

        // only register source units that are procedures
        if let SourceUnit::Decl(DeclKind::ProcDecl(decl)) = source_unit.enter_mut().deref() {
            // ... and they must have a body, otherwise they trivially verify
            if decl.borrow().body.borrow().is_some() {
<<<<<<< HEAD
                self.statuses.update_status(&name, VerifyStatus::Todo);
                self.publish_verify_statuses()
                    .map_err(CaesarError::ServerError)?;
=======
                statuses.update_status(&name, VerifyStatus::Todo);
                self.publish_document_statuses()
                    .map_err(VerifyError::ServerError)?;
>>>>>>> fc82c23e
            }
        }
        Ok(())
    }

<<<<<<< HEAD
    fn set_ongoing_unit(&mut self, name: &SourceUnitName) -> Result<(), CaesarError> {
        self.statuses.update_status(name, VerifyStatus::Ongoing);
        self.publish_verify_statuses()
            .map_err(CaesarError::ServerError)?;
=======
    fn set_ongoing_unit(&mut self, name: &SourceUnitName) -> Result<(), VerifyError> {
        let statuses = &mut self
            .file_statuses
            .entry(name.span().file)
            .or_default()
            .verify_statuses;

        statuses.update_status(name, VerifyStatus::Ongoing);
        self.set_file_status_type(&name.span().file, FileStatusType::Ongoing)?;

        self.publish_document_statuses()
            .map_err(VerifyError::ServerError)?;
        Ok(())
    }

    fn set_file_status_type(
        &mut self,
        file_id: &FileId,
        status_type: FileStatusType,
    ) -> Result<(), VerifyError> {
        let doc_status = self.file_statuses.entry(*file_id).or_default();
        doc_status.status_type = status_type;
        self.publish_document_statuses()
            .map_err(VerifyError::ServerError)?;
>>>>>>> fc82c23e
        Ok(())
    }

    fn handle_vc_check_result<'smt, 'ctx>(
        &mut self,
        name: &SourceUnitName,
        result: &mut SmtVcCheckResult<'ctx>,
        translate: &mut TranslateExprs<'smt, 'ctx>,
    ) -> Result<(), ServerError> {
        result.emit_diagnostics(name.span(), self, translate)?;
        let statuses = &mut self
            .file_statuses
            .entry(name.span().file)
            .or_default()
            .verify_statuses;

        statuses.update_status(name, VerifyStatus::from_prove_result(&result.prove_result));

        // If every procedure in the file has been verified, we can set the file status type to Done.
        if statuses
            .results
            .iter()
            .all(|(_, status)| !matches!(status, VerifyStatus::Todo | VerifyStatus::Ongoing))
        {
            if let Some(status) = self.file_statuses.get_mut(&name.span().file) {
                status.status_type = FileStatusType::Done;
            }
        }

        self.publish_document_statuses()?;
        Ok(())
    }
}

/// A type alias representing an asynchronous closure that returns a `Result<(), VerifyError>`.
///
/// Since async closures are currently unstable in Rust, this type simulates them by using
/// a pinned boxed future that captures the closure and its lifetime.
type VerifyFuture<'a> = Pin<Box<dyn Future<Output = Result<(), CaesarError>> + 'a>>;

/// Run the LSP server with the given verify function which is an async closure that returns a verification result modeled by a `Result<(), VerifyError>` type.
pub async fn run_lsp_server(
    server: Arc<Mutex<LspServer>>,
    mut verify: impl FnMut(&[FileId]) -> VerifyFuture,
) -> Result<(), CaesarError> {
    let (sender, receiver) = {
        let server_guard = server.lock().unwrap();
        let sender = server_guard.connection.sender.clone();
        let receiver = server_guard.connection.receiver.clone();
        (sender, receiver)
    };
    for msg in &receiver {
        match msg {
            Message::Request(req) => match req.method.as_str() {
                "custom/verify" => {
                    handle_verify_request(req, server.clone(), sender.clone(), &mut verify).await?;
                }
                "shutdown" => {
                    sender
                        .send(Message::Response(Response::new_ok(
                            req.id.clone(),
                            Value::Null,
                        )))
                        .map_err(|e| CaesarError::ServerError(e.into()))?;
                }
                _ => {}
            },
            Message::Response(_) => todo!(),
            Message::Notification(notification) => {
                server
                    .lock()
                    .unwrap()
                    .handle_notification(notification)
                    .map_err(CaesarError::ServerError)?;
            }
        }
    }
    Ok(())
}

/// Handles the verify request from the client by calling the given verify method and sends the result back.
///
/// The lock on the server must be carefully managed to avoid deadlocks, because the verify function also needs to lock the server.
/// Therefore the server is not locked for the entire duration of the function.
/// Takes a mutable reference to a verify function which is an async closure.
async fn handle_verify_request(
    req: Request,
    server: Arc<Mutex<LspServer>>,
    sender: Sender<Message>,
    verify: &mut impl FnMut(&[FileId]) -> VerifyFuture,
) -> Result<(), CaesarError> {
    let (id, params) = req
        .extract::<VerifyRequest>("custom/verify")
        .map_err(|e| CaesarError::ServerError(e.into()))?;
    let file_id = {
        let mut server_ref = server.lock().unwrap();
        server_ref.project_root = Some(params.text_document.clone());
        let files = server_ref.files.lock().unwrap();
        let file_id = files
            .find(&SourceFilePath::Lsp(params.text_document.clone()))
            .unwrap_or_else(|| {
                panic!(
                    "Could not find file id for document {:?}",
                    params.text_document
                )
            })
            .id;
        drop(files);

        server_ref
            .clear_file_information(&file_id)
            .map_err(CaesarError::ServerError)?;
        file_id
    };

    let result = verify(&[file_id]).await;

    let response = match result {
        Ok(()) => Response::new_ok(id.clone(), Value::Null),
        Err(err) => match err {
<<<<<<< HEAD
            CaesarError::Diagnostic(diagnostic) => {
                server.lock().unwrap().add_diagnostic(diagnostic)?;
                Response::new_ok(id.clone(), Value::Null)
            }
            CaesarError::Interrupted | CaesarError::LimitError(_) => {
                server
                    .lock()
                    .unwrap()
                    .handle_timeout_for_results()
                    .map_err(CaesarError::ServerError)?;
=======
            VerifyError::Diagnostic(diagnostic) => {
                let mut server_lock = server.lock().unwrap();
                server_lock.add_diagnostic(diagnostic)?;
                // If the verification failed with a diagnostic, we can assume that the file can not be (soundly) verified due to syntax/type/soundness errors.
                server_lock.set_file_status_type(&file_id, FileStatusType::Invalid)?;
                drop(server_lock);
                Response::new_ok(id.clone(), Value::Null)
            }
            VerifyError::Interrupted | VerifyError::LimitError(_) => {
                let mut server_lock = server.lock().unwrap();

                server_lock
                    .handle_timeout_for_results()
                    .map_err(VerifyError::ServerError)?;

                server_lock.set_file_status_type(&file_id, FileStatusType::Timeout)?;
                drop(server_lock);
>>>>>>> fc82c23e
                Response::new_ok(id.clone(), Value::Null)
            }
            _ => Response::new_err(id, 0, format!("{err}")),
        },
    };

    sender
        .send(Message::Response(response))
        .map_err(|e| CaesarError::ServerError(e.into()))?;

    Ok(())
}<|MERGE_RESOLUTION|>--- conflicted
+++ resolved
@@ -20,8 +20,7 @@
 use serde_json::{json, Value};
 
 use crate::{
-<<<<<<< HEAD
-    ast::{DeclKind, Diagnostic, FileId, Files, SourceFilePath, Span, StoredFile},
+    ast::{DeclKind, Diagnostic, FileId, Files, SourceFilePath, StoredFile},
     driver::{
         commands::verify::VerifyCommand,
         error::CaesarError,
@@ -29,11 +28,7 @@
         item::{Item, SourceUnitName},
         smt_proof::SmtVcCheckResult,
     },
-=======
-    ast::{DeclKind, Diagnostic, FileId, Files, SourceFilePath, StoredFile},
-    driver::{Item, SmtVcCheckResult, SourceUnit, SourceUnitName},
     servers::{FileStatus, FileStatusType},
->>>>>>> fc82c23e
     smt::translate_exprs::TranslateExprs,
     vc::explain::VcExplanation,
     version::caesar_semver_version,
@@ -339,13 +334,8 @@
         &self.files
     }
 
-<<<<<<< HEAD
     fn add_diagnostic(&mut self, diagnostic: Diagnostic) -> Result<(), CaesarError> {
-        self.diagnostics
-=======
-    fn add_diagnostic(&mut self, diagnostic: Diagnostic) -> Result<(), VerifyError> {
         self.file_statuses
->>>>>>> fc82c23e
             .entry(diagnostic.span().file)
             .or_default()
             .diagnostics
@@ -397,27 +387,15 @@
         if let SourceUnit::Decl(DeclKind::ProcDecl(decl)) = source_unit.enter_mut().deref() {
             // ... and they must have a body, otherwise they trivially verify
             if decl.borrow().body.borrow().is_some() {
-<<<<<<< HEAD
-                self.statuses.update_status(&name, VerifyStatus::Todo);
-                self.publish_verify_statuses()
-                    .map_err(CaesarError::ServerError)?;
-=======
                 statuses.update_status(&name, VerifyStatus::Todo);
                 self.publish_document_statuses()
-                    .map_err(VerifyError::ServerError)?;
->>>>>>> fc82c23e
-            }
-        }
-        Ok(())
-    }
-
-<<<<<<< HEAD
+                    .map_err(CaesarError::ServerError)?;
+            }
+        }
+        Ok(())
+    }
+
     fn set_ongoing_unit(&mut self, name: &SourceUnitName) -> Result<(), CaesarError> {
-        self.statuses.update_status(name, VerifyStatus::Ongoing);
-        self.publish_verify_statuses()
-            .map_err(CaesarError::ServerError)?;
-=======
-    fn set_ongoing_unit(&mut self, name: &SourceUnitName) -> Result<(), VerifyError> {
         let statuses = &mut self
             .file_statuses
             .entry(name.span().file)
@@ -428,7 +406,7 @@
         self.set_file_status_type(&name.span().file, FileStatusType::Ongoing)?;
 
         self.publish_document_statuses()
-            .map_err(VerifyError::ServerError)?;
+            .map_err(CaesarError::ServerError)?;
         Ok(())
     }
 
@@ -436,12 +414,11 @@
         &mut self,
         file_id: &FileId,
         status_type: FileStatusType,
-    ) -> Result<(), VerifyError> {
+    ) -> Result<(), CaesarError> {
         let doc_status = self.file_statuses.entry(*file_id).or_default();
         doc_status.status_type = status_type;
         self.publish_document_statuses()
-            .map_err(VerifyError::ServerError)?;
->>>>>>> fc82c23e
+            .map_err(CaesarError::ServerError)?;
         Ok(())
     }
 
@@ -476,13 +453,13 @@
     }
 }
 
-/// A type alias representing an asynchronous closure that returns a `Result<(), VerifyError>`.
+/// A type alias representing an asynchronous closure that returns a `Result<(), CaesarError>`.
 ///
 /// Since async closures are currently unstable in Rust, this type simulates them by using
 /// a pinned boxed future that captures the closure and its lifetime.
 type VerifyFuture<'a> = Pin<Box<dyn Future<Output = Result<(), CaesarError>> + 'a>>;
 
-/// Run the LSP server with the given verify function which is an async closure that returns a verification result modeled by a `Result<(), VerifyError>` type.
+/// Run the LSP server with the given verify function which is an async closure that returns a verification result modeled by a `Result<(), CaesarError>` type.
 pub async fn run_lsp_server(
     server: Arc<Mutex<LspServer>>,
     mut verify: impl FnMut(&[FileId]) -> VerifyFuture,
@@ -562,36 +539,25 @@
     let response = match result {
         Ok(()) => Response::new_ok(id.clone(), Value::Null),
         Err(err) => match err {
-<<<<<<< HEAD
             CaesarError::Diagnostic(diagnostic) => {
-                server.lock().unwrap().add_diagnostic(diagnostic)?;
-                Response::new_ok(id.clone(), Value::Null)
-            }
-            CaesarError::Interrupted | CaesarError::LimitError(_) => {
-                server
-                    .lock()
-                    .unwrap()
-                    .handle_timeout_for_results()
-                    .map_err(CaesarError::ServerError)?;
-=======
-            VerifyError::Diagnostic(diagnostic) => {
                 let mut server_lock = server.lock().unwrap();
                 server_lock.add_diagnostic(diagnostic)?;
-                // If the verification failed with a diagnostic, we can assume that the file can not be (soundly) verified due to syntax/type/soundness errors.
+                // If the verification failed with a diagnostic, we can assume
+                // that the file can not be (soundly) verified due to
+                // syntax/type/soundness errors.
                 server_lock.set_file_status_type(&file_id, FileStatusType::Invalid)?;
                 drop(server_lock);
                 Response::new_ok(id.clone(), Value::Null)
             }
-            VerifyError::Interrupted | VerifyError::LimitError(_) => {
+            CaesarError::Interrupted | CaesarError::LimitError(_) => {
                 let mut server_lock = server.lock().unwrap();
 
                 server_lock
                     .handle_timeout_for_results()
-                    .map_err(VerifyError::ServerError)?;
+                    .map_err(CaesarError::ServerError)?;
 
                 server_lock.set_file_status_type(&file_id, FileStatusType::Timeout)?;
                 drop(server_lock);
->>>>>>> fc82c23e
                 Response::new_ok(id.clone(), Value::Null)
             }
             _ => Response::new_err(id, 0, format!("{err}")),
