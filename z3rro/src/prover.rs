--- conflicted
+++ resolved
@@ -74,7 +74,7 @@
 ///
 /// In contrast to [`z3::Solver`], the [`Prover`] requires exclusive ownership
 /// to do any modifications of the solver.
-#[derive(Debug, Clone)]
+#[derive(Debug)]
 pub struct Prover<'ctx> {
     ctx: &'ctx Context,
     timeout: Option<Duration>,
@@ -88,13 +88,6 @@
 }
 
 impl<'ctx> Prover<'ctx> {
-<<<<<<< HEAD
-    /// Create a new prover with the given [`Context`].
-    pub fn new(ctx: &'ctx Context) -> Self {
-        let solver = Solver::new(ctx);
-        Prover {
-            solver,
-=======
     /// Create a new prover with the given [`Context`] and [`IncrementalMode`].
     pub fn new(ctx: &'ctx Context, mode: IncrementalMode) -> Self {
         Prover {
@@ -106,7 +99,6 @@
                     StackSolver::Emulated(Solver::new(ctx), vec![Vec::new()])
                 }
             },
->>>>>>> d3922b59
             level: 0,
             min_level_with_provables: None,
             last_result: None,
